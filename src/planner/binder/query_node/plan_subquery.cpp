--- conflicted
+++ resolved
@@ -413,31 +413,19 @@
 	vector<unique_ptr<Expression>> arbitrary_expressions;
 	if (condition) {
 		// extract join conditions, if there are any
-<<<<<<< HEAD
-		LogicalComparisonJoin::ExtractJoinConditions(join_type, left, right, move(condition), conditions,
-=======
 		LogicalComparisonJoin::ExtractJoinConditions(join_type, left, right, std::move(condition), conditions,
->>>>>>> b3f6a8f1
 		                                             arbitrary_expressions);
 	}
 
 	auto perform_delim = PerformDuplicateElimination(*this, correlated_columns);
-<<<<<<< HEAD
-	auto delim_join = CreateDuplicateEliminatedJoin(correlated_columns, join_type, move(left), perform_delim);
-=======
 	auto delim_join = CreateDuplicateEliminatedJoin(correlated_columns, join_type, std::move(left), perform_delim);
->>>>>>> b3f6a8f1
 
 	FlattenDependentJoins flatten(*this, correlated_columns, perform_delim);
 
 	// first we check which logical operators have correlated expressions in the first place
 	flatten.DetectCorrelatedExpressions(right.get(), true);
 	// now we push the dependent join down
-<<<<<<< HEAD
-	auto dependent_join = flatten.PushDownDependentJoin(move(right));
-=======
 	auto dependent_join = flatten.PushDownDependentJoin(std::move(right));
->>>>>>> b3f6a8f1
 
 	// now the dependent join is fully eliminated
 	// we only need to create the join conditions between the LHS and the RHS
@@ -447,17 +435,10 @@
 	// now create the join conditions
 	// start off with the conditions that were passed in (if any)
 	D_ASSERT(delim_join->conditions.empty());
-<<<<<<< HEAD
-	delim_join->conditions = move(conditions);
-	// then add the delim join conditions
-	CreateDelimJoinConditions(*delim_join, correlated_columns, plan_columns, flatten.delim_offset, perform_delim);
-	delim_join->AddChild(move(dependent_join));
-=======
 	delim_join->conditions = std::move(conditions);
 	// then add the delim join conditions
 	CreateDelimJoinConditions(*delim_join, correlated_columns, plan_columns, flatten.delim_offset, perform_delim);
 	delim_join->AddChild(std::move(dependent_join));
->>>>>>> b3f6a8f1
 
 	// check if there are any arbitrary expressions left
 	if (!arbitrary_expressions.empty()) {
@@ -467,19 +448,11 @@
 			    "Join condition for non-inner LATERAL JOIN must be a comparison between the left and right side");
 		}
 		auto filter = make_unique<LogicalFilter>();
-<<<<<<< HEAD
-		filter->expressions = move(arbitrary_expressions);
-		filter->AddChild(move(delim_join));
-		return move(filter);
-	}
-	return move(delim_join);
-=======
 		filter->expressions = std::move(arbitrary_expressions);
 		filter->AddChild(std::move(delim_join));
 		return std::move(filter);
 	}
 	return std::move(delim_join);
->>>>>>> b3f6a8f1
 }
 
 } // namespace duckdb
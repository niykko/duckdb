#include "duckdb/optimizer/filter_pushdown.hpp"
#include "duckdb/planner/expression/bound_columnref_expression.hpp"
#include "duckdb/planner/expression_iterator.hpp"
#include "duckdb/planner/operator/logical_aggregate.hpp"
#include "duckdb/planner/operator/logical_empty_result.hpp"
#include "duckdb/planner/operator/logical_join.hpp"

namespace duckdb {

using Filter = FilterPushdown::Filter;

static unique_ptr<Expression> ReplaceGroupBindings(LogicalAggregate &proj, unique_ptr<Expression> expr) {
	if (expr->type == ExpressionType::BOUND_COLUMN_REF) {
		auto &colref = expr->Cast<BoundColumnRefExpression>();
		D_ASSERT(colref.binding.table_index == proj.group_index);
		D_ASSERT(colref.binding.column_index < proj.groups.size());
		D_ASSERT(colref.depth == 0);
		// replace the binding with a copy to the expression at the referenced index
		return proj.groups[colref.binding.column_index]->Copy();
	}
	ExpressionIterator::EnumerateChildren(
	    *expr, [&](unique_ptr<Expression> &child) { child = ReplaceGroupBindings(proj, std::move(child)); });
	return expr;
}

void FilterPushdown::ExtractFilterBindings(Expression &expr, vector<ColumnBinding> &bindings) {
	if (expr.type == ExpressionType::BOUND_COLUMN_REF) {
		auto &colref = expr.Cast<BoundColumnRefExpression>();
		bindings.push_back(colref.binding);
	}
	ExpressionIterator::EnumerateChildren(expr, [&](Expression &child) { ExtractFilterBindings(child, bindings); });
}

unique_ptr<LogicalOperator> FilterPushdown::PushdownAggregate(unique_ptr<LogicalOperator> op) {
	D_ASSERT(op->type == LogicalOperatorType::LOGICAL_AGGREGATE_AND_GROUP_BY);
	auto &aggr = op->Cast<LogicalAggregate>();

	// pushdown into AGGREGATE and GROUP BY
	// we cannot push expressions that refer to the aggregate
<<<<<<< HEAD
	FilterPushdown child_pushdown(optimizer, rewrite_mark_joins);
=======
	FilterPushdown child_pushdown(optimizer, convert_mark_joins);
>>>>>>> c148242e
	for (idx_t i = 0; i < filters.size(); i++) {
		auto &f = *filters[i];
		if (f.bindings.find(aggr.aggregate_index) != f.bindings.end()) {
			// filter on aggregate: cannot pushdown
			continue;
		}
		if (f.bindings.find(aggr.groupings_index) != f.bindings.end()) {
			// filter on GROUPINGS function: cannot pushdown
			continue;
		}
		// no aggregate! we are filtering on a group
		// we can only push this down if the filter is in all grouping sets
		vector<ColumnBinding> bindings;
		ExtractFilterBindings(*f.filter, bindings);

		bool can_pushdown_filter = true;
		if (aggr.grouping_sets.empty()) {
			// empty grouping set - we cannot pushdown the filter
			can_pushdown_filter = false;
		}
		if (bindings.empty()) {
			// we can never push down empty grouping sets
			continue;
		}
		for (auto &grp : aggr.grouping_sets) {
			// check for each of the grouping sets if they contain all groups
			for (auto &binding : bindings) {
				if (grp.find(binding.column_index) == grp.end()) {
					can_pushdown_filter = false;
					break;
				}
			}
			if (!can_pushdown_filter) {
				break;
			}
		}
		if (!can_pushdown_filter) {
			continue;
		}
		// no aggregate! we can push this down
		// rewrite any group bindings within the filter
		f.filter = ReplaceGroupBindings(aggr, std::move(f.filter));
		// add the filter to the child node
		if (child_pushdown.AddFilter(std::move(f.filter)) == FilterResult::UNSATISFIABLE) {
			// filter statically evaluates to false, strip tree
			return make_uniq<LogicalEmptyResult>(std::move(op));
		}
		// erase the filter from here
		filters.erase_at(i);
		i--;
	}
	child_pushdown.GenerateFilters();

	op->children[0] = child_pushdown.Rewrite(std::move(op->children[0]));
	return FinishPushdown(std::move(op));
}

} // namespace duckdb<|MERGE_RESOLUTION|>--- conflicted
+++ resolved
@@ -37,11 +37,7 @@
 
 	// pushdown into AGGREGATE and GROUP BY
 	// we cannot push expressions that refer to the aggregate
-<<<<<<< HEAD
-	FilterPushdown child_pushdown(optimizer, rewrite_mark_joins);
-=======
 	FilterPushdown child_pushdown(optimizer, convert_mark_joins);
->>>>>>> c148242e
 	for (idx_t i = 0; i < filters.size(); i++) {
 		auto &f = *filters[i];
 		if (f.bindings.find(aggr.aggregate_index) != f.bindings.end()) {

//===----------------------------------------------------------------------===//
//                         DuckDB
//
// storage/data_table.hpp
//
//
//===----------------------------------------------------------------------===//

#pragma once

#include "common/enums/index_type.hpp"
#include "common/types/data_chunk.hpp"
#include "common/types/tuple.hpp"
#include "storage/column_statistics.hpp"
#include "storage/index.hpp"
#include "storage/storage_chunk.hpp"
#include "storage/table_statistics.hpp"
#include "storage/unique_index.hpp"
#include "storage/block.hpp"

#include <atomic>
#include <mutex>
#include <vector>

namespace duckdb {
class ClientContext;
class ColumnDefinition;
class StorageManager;
class TableCatalogEntry;
class Transaction;

struct VersionInformation;

struct ScanStructure {
	StorageChunk *chunk;
	index_t offset;
	VersionInformation *version_chain;
	vector<unique_ptr<StorageLock>> locks;
};

//! This is a structure to keep the location(Block) of a determined row in memory.
struct BlockEntry {
	uint64_t row_offset;
	unique_ptr<Block> block;
	VersionInformation *version_chain;
};

//! DataTable represents a physical table on disk
class DataTable {
	friend class UniqueIndex;

public:
	DataTable(StorageManager &storage, string schema, string table, vector<TypeId> types);

	void InitializeScan(ScanStructure &structure);
	//! Scans up to STANDARD_VECTOR_SIZE elements from the table starting
	// from offset and store them in result. Offset is incremented with how many
	// elements were returned.
	void Scan(Transaction &transaction, DataChunk &result, const vector<column_t> &column_ids,
	          ScanStructure &structure);
	//! Fetch data from the specific row identifiers from the base table
	void Fetch(Transaction &transaction, DataChunk &result, vector<column_t> &column_ids, Vector &row_ids);
	//! Append a DataChunk to the table. Throws an exception if the columns
	// don't match the tables' columns.
	void Append(TableCatalogEntry &table, ClientContext &context, DataChunk &chunk);
	//! Delete the entries with the specified row identifier from the table
	void Delete(TableCatalogEntry &table, ClientContext &context, Vector &row_ids);
	//! Update the entries with the specified row identifier from the table
	void Update(TableCatalogEntry &table, ClientContext &context, Vector &row_ids, vector<column_t> &column_ids,
	            DataChunk &data);

	//! Scan used for creating an index, incrementally locks all storage chunks
	void CreateIndexScan(ScanStructure &structure, vector<column_t> &column_ids, DataChunk &result);

	//! Get statistics of the specified column
	ColumnStatistics &GetStatistics(column_t oid) {
		if (oid == COLUMN_IDENTIFIER_ROW_ID) {
			return rowid_statistics;
		}
		return statistics[oid];
	}

	//! The amount of elements in the table. Note that this number signifies the amount of COMMITTED entries in the
	//! table. It can be inaccurate inside of transactions. More work is needed to properly support that.
	std::atomic<index_t> cardinality;
	//! Total per-tuple size of the table
	index_t tuple_size;
	//! Accumulative per-tuple size
	vector<index_t> accumulative_tuple_size;

	// schema of the table
	string schema;
	// name of the table
	string table;
	//! Types managed by data table
	vector<TypeId> types;

	//! Tuple serializer for this table
	TupleSerializer serializer;
	//! A reference to the base storage manager
	StorageManager &storage;

	StorageChunk *GetChunk(index_t row_number);

	//! Unique indexes
	vector<unique_ptr<UniqueIndex>> unique_indexes;

	//! Indexes
	vector<unique_ptr<Index>> indexes;

<<<<<<< HEAD
	//! Maps row offsets to blocks
	vector<BlockEntry> data_blocks;

private:
=======
>>>>>>> da2e4e21
	//! Retrieves versioned data from a set of pointers to tuples inside an
	//! UndoBuffer and stores them inside the result chunk; used for scanning of
	//! versioned tuples
	void RetrieveVersionedData(DataChunk &result, const vector<column_t> &column_ids,
	                           data_ptr_t alternate_version_pointers[], index_t alternate_version_index[],
	                           index_t alternate_version_count);
	//! Retrieves data from the base table for use in scans
	void RetrieveBaseTableData(DataChunk &result, const vector<column_t> &column_ids, sel_t regular_entries[],
	                           index_t regular_count, StorageChunk *current_chunk, index_t current_offset = 0);

private:
	//! Verify whether or not a new chunk violates any constraints
	void VerifyConstraints(TableCatalogEntry &table, ClientContext &context, DataChunk &new_chunk);
	//! The stored data of the table
	unique_ptr<StorageChunk> chunk_list;
	//! A reference to the last entry in the chunk list
	StorageChunk *tail_chunk;
	//! The table statistics
	TableStatistics table_statistics;
	//! Row ID statistics
	ColumnStatistics rowid_statistics;
	//! The statistics of each of the columns
	unique_ptr<ColumnStatistics[]> statistics;
};
} // namespace duckdb<|MERGE_RESOLUTION|>--- conflicted
+++ resolved
@@ -108,13 +108,10 @@
 	//! Indexes
 	vector<unique_ptr<Index>> indexes;
 
-<<<<<<< HEAD
 	//! Maps row offsets to blocks
 	vector<BlockEntry> data_blocks;
 
 private:
-=======
->>>>>>> da2e4e21
 	//! Retrieves versioned data from a set of pointers to tuples inside an
 	//! UndoBuffer and stores them inside the result chunk; used for scanning of
 	//! versioned tuples

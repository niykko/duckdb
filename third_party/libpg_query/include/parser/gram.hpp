--- conflicted
+++ resolved
@@ -189,76 +189,6 @@
      EXISTS = 405,
      EXPLAIN = 406,
      EXPORT_P = 407,
-<<<<<<< HEAD
-     EXTENSION = 408,
-     EXTERNAL = 409,
-     EXTRACT = 410,
-     FALSE_P = 411,
-     FAMILY = 412,
-     FETCH = 413,
-     FILTER = 414,
-     FIRST_P = 415,
-     FLOAT_P = 416,
-     FOLLOWING = 417,
-     FOR = 418,
-     FORCE = 419,
-     FOREIGN = 420,
-     FORWARD = 421,
-     FREEZE = 422,
-     FROM = 423,
-     FULL = 424,
-     FUNCTION = 425,
-     FUNCTIONS = 426,
-     GENERATED = 427,
-     GLOB = 428,
-     GLOBAL = 429,
-     GRANT = 430,
-     GRANTED = 431,
-     GROUP_P = 432,
-     GROUPING = 433,
-     GROUPING_ID = 434,
-     HANDLER = 435,
-     HAVING = 436,
-     HEADER_P = 437,
-     HOLD = 438,
-     HOUR_P = 439,
-     HOURS_P = 440,
-     IDENTITY_P = 441,
-     IF_P = 442,
-     IGNORE_P = 443,
-     ILIKE = 444,
-     IMMEDIATE = 445,
-     IMMUTABLE = 446,
-     IMPLICIT_P = 447,
-     IMPORT_P = 448,
-     IN_P = 449,
-     INCLUDING = 450,
-     INCREMENT = 451,
-     INDEX = 452,
-     INDEXES = 453,
-     INHERIT = 454,
-     INHERITS = 455,
-     INITIALLY = 456,
-     INLINE_P = 457,
-     INNER_P = 458,
-     INOUT = 459,
-     INPUT_P = 460,
-     INSENSITIVE = 461,
-     INSERT = 462,
-     INSTALL = 463,
-     INSTEAD = 464,
-     INT_P = 465,
-     INTEGER = 466,
-     INTERSECT = 467,
-     INTERVAL = 468,
-     INTO = 469,
-     INVOKER = 470,
-     IS = 471,
-     ISNULL = 472,
-     ISOLATION = 473,
-     JOIN = 474,
-     JSON = 475,
-=======
      EXPORT_STATE = 408,
      EXTENSION = 409,
      EXTERNAL = 410,
@@ -327,269 +257,269 @@
      ISNULL = 473,
      ISOLATION = 474,
      JOIN = 475,
->>>>>>> 08d5c73e
-     KEY = 476,
-     LABEL = 477,
-     LANGUAGE = 478,
-     LARGE_P = 479,
-     LAST_P = 480,
-     LATERAL_P = 481,
-     LEADING = 482,
-     LEAKPROOF = 483,
-     LEFT = 484,
-     LEVEL = 485,
-     LIKE = 486,
-     LIMIT = 487,
-     LISTEN = 488,
-     LOAD = 489,
-     LOCAL = 490,
-     LOCALTIME = 491,
-     LOCALTIMESTAMP = 492,
-     LOCATION = 493,
-     LOCK_P = 494,
-     LOCKED = 495,
-     LOGGED = 496,
-     MACRO = 497,
-     MAP = 498,
-     MAPPING = 499,
-     MATCH = 500,
-     MATERIALIZED = 501,
-     MAXVALUE = 502,
-     METHOD = 503,
-     MICROSECOND_P = 504,
-     MICROSECONDS_P = 505,
-     MILLISECOND_P = 506,
-     MILLISECONDS_P = 507,
-     MINUTE_P = 508,
-     MINUTES_P = 509,
-     MINVALUE = 510,
-     MODE = 511,
-     MONTH_P = 512,
-     MONTHS_P = 513,
-     MOVE = 514,
-     NAME_P = 515,
-     NAMES = 516,
-     NATIONAL = 517,
-     NATURAL = 518,
-     NCHAR = 519,
-     NEW = 520,
-     NEXT = 521,
-     NO = 522,
-     NONE = 523,
-     NOT = 524,
-     NOTHING = 525,
-     NOTIFY = 526,
-     NOTNULL = 527,
-     NOWAIT = 528,
-     NULL_P = 529,
-     NULLIF = 530,
-     NULLS_P = 531,
-     NUMERIC = 532,
-     OBJECT_P = 533,
-     OF = 534,
-     OFF = 535,
-     OFFSET = 536,
-     OIDS = 537,
-     OLD = 538,
-     ON = 539,
-     ONLY = 540,
-     OPERATOR = 541,
-     OPTION = 542,
-     OPTIONS = 543,
-     OR = 544,
-     ORDER = 545,
-     ORDINALITY = 546,
-     OUT_P = 547,
-     OUTER_P = 548,
-     OVER = 549,
-     OVERLAPS = 550,
-     OVERLAY = 551,
-     OVERRIDING = 552,
-     OWNED = 553,
-     OWNER = 554,
-     PARALLEL = 555,
-     PARSER = 556,
-     PARTIAL = 557,
-     PARTITION = 558,
-     PASSING = 559,
-     PASSWORD = 560,
-     PERCENT = 561,
-     PLACING = 562,
-     PLANS = 563,
-     POLICY = 564,
-     POSITION = 565,
-     PRAGMA_P = 566,
-     PRECEDING = 567,
-     PRECISION = 568,
-     PREPARE = 569,
-     PREPARED = 570,
-     PRESERVE = 571,
-     PRIMARY = 572,
-     PRIOR = 573,
-     PRIVILEGES = 574,
-     PROCEDURAL = 575,
-     PROCEDURE = 576,
-     PROGRAM = 577,
-     PUBLICATION = 578,
-     QUALIFY = 579,
-     QUOTE = 580,
-     RANGE = 581,
-     READ_P = 582,
-     REAL = 583,
-     REASSIGN = 584,
-     RECHECK = 585,
-     RECURSIVE = 586,
-     REF = 587,
-     REFERENCES = 588,
-     REFERENCING = 589,
-     REFRESH = 590,
-     REINDEX = 591,
-     RELATIVE_P = 592,
-     RELEASE = 593,
-     RENAME = 594,
-     REPEATABLE = 595,
-     REPLACE = 596,
-     REPLICA = 597,
-     RESET = 598,
-     RESPECT_P = 599,
-     RESTART = 600,
-     RESTRICT = 601,
-     RETURNING = 602,
-     RETURNS = 603,
-     REVOKE = 604,
-     RIGHT = 605,
-     ROLE = 606,
-     ROLLBACK = 607,
-     ROLLUP = 608,
-     ROW = 609,
-     ROWS = 610,
-     RULE = 611,
-     SAMPLE = 612,
-     SAVEPOINT = 613,
-     SCHEMA = 614,
-     SCHEMAS = 615,
-     SCROLL = 616,
-     SEARCH = 617,
-     SECOND_P = 618,
-     SECONDS_P = 619,
-     SECURITY = 620,
-     SELECT = 621,
-     SEQUENCE = 622,
-     SEQUENCES = 623,
-     SERIALIZABLE = 624,
-     SERVER = 625,
-     SESSION = 626,
-     SESSION_USER = 627,
-     SET = 628,
-     SETOF = 629,
-     SETS = 630,
-     SHARE = 631,
-     SHOW = 632,
-     SIMILAR = 633,
-     SIMPLE = 634,
-     SKIP = 635,
-     SMALLINT = 636,
-     SNAPSHOT = 637,
-     SOME = 638,
-     SQL_P = 639,
-     STABLE = 640,
-     STANDALONE_P = 641,
-     START = 642,
-     STATEMENT = 643,
-     STATISTICS = 644,
-     STDIN = 645,
-     STDOUT = 646,
-     STORAGE = 647,
-     STRICT_P = 648,
-     STRIP_P = 649,
-     STRUCT = 650,
-     SUBSCRIPTION = 651,
-     SUBSTRING = 652,
-     SUMMARIZE = 653,
-     SYMMETRIC = 654,
-     SYSID = 655,
-     SYSTEM_P = 656,
-     TABLE = 657,
-     TABLES = 658,
-     TABLESAMPLE = 659,
-     TABLESPACE = 660,
-     TEMP = 661,
-     TEMPLATE = 662,
-     TEMPORARY = 663,
-     TEXT_P = 664,
-     THEN = 665,
-     TIME = 666,
-     TIMESTAMP = 667,
-     TO = 668,
-     TRAILING = 669,
-     TRANSACTION = 670,
-     TRANSFORM = 671,
-     TREAT = 672,
-     TRIGGER = 673,
-     TRIM = 674,
-     TRUE_P = 675,
-     TRUNCATE = 676,
-     TRUSTED = 677,
-     TRY_CAST = 678,
-     TYPE_P = 679,
-     TYPES_P = 680,
-     UNBOUNDED = 681,
-     UNCOMMITTED = 682,
-     UNENCRYPTED = 683,
-     UNION = 684,
-     UNIQUE = 685,
-     UNKNOWN = 686,
-     UNLISTEN = 687,
-     UNLOGGED = 688,
-     UNTIL = 689,
-     UPDATE = 690,
-     USER = 691,
-     USING = 692,
-     VACUUM = 693,
-     VALID = 694,
-     VALIDATE = 695,
-     VALIDATOR = 696,
-     VALUE_P = 697,
-     VALUES = 698,
-     VARCHAR = 699,
-     VARIADIC = 700,
-     VARYING = 701,
-     VERBOSE = 702,
-     VERSION_P = 703,
-     VIEW = 704,
-     VIEWS = 705,
-     VOLATILE = 706,
-     WHEN = 707,
-     WHERE = 708,
-     WHITESPACE_P = 709,
-     WINDOW = 710,
-     WITH = 711,
-     WITHIN = 712,
-     WITHOUT = 713,
-     WORK = 714,
-     WRAPPER = 715,
-     WRITE_P = 716,
-     XML_P = 717,
-     XMLATTRIBUTES = 718,
-     XMLCONCAT = 719,
-     XMLELEMENT = 720,
-     XMLEXISTS = 721,
-     XMLFOREST = 722,
-     XMLNAMESPACES = 723,
-     XMLPARSE = 724,
-     XMLPI = 725,
-     XMLROOT = 726,
-     XMLSERIALIZE = 727,
-     XMLTABLE = 728,
-     YEAR_P = 729,
-     YEARS_P = 730,
-     YES_P = 731,
-     ZONE = 732,
-     NOT_LA = 733,
-     NULLS_LA = 734,
-     WITH_LA = 735,
-     POSTFIXOP = 736,
-     UMINUS = 737
+     JSON = 476,
+     KEY = 477,
+     LABEL = 478,
+     LANGUAGE = 479,
+     LARGE_P = 480,
+     LAST_P = 481,
+     LATERAL_P = 482,
+     LEADING = 483,
+     LEAKPROOF = 484,
+     LEFT = 485,
+     LEVEL = 486,
+     LIKE = 487,
+     LIMIT = 488,
+     LISTEN = 489,
+     LOAD = 490,
+     LOCAL = 491,
+     LOCALTIME = 492,
+     LOCALTIMESTAMP = 493,
+     LOCATION = 494,
+     LOCK_P = 495,
+     LOCKED = 496,
+     LOGGED = 497,
+     MACRO = 498,
+     MAP = 499,
+     MAPPING = 500,
+     MATCH = 501,
+     MATERIALIZED = 502,
+     MAXVALUE = 503,
+     METHOD = 504,
+     MICROSECOND_P = 505,
+     MICROSECONDS_P = 506,
+     MILLISECOND_P = 507,
+     MILLISECONDS_P = 508,
+     MINUTE_P = 509,
+     MINUTES_P = 510,
+     MINVALUE = 511,
+     MODE = 512,
+     MONTH_P = 513,
+     MONTHS_P = 514,
+     MOVE = 515,
+     NAME_P = 516,
+     NAMES = 517,
+     NATIONAL = 518,
+     NATURAL = 519,
+     NCHAR = 520,
+     NEW = 521,
+     NEXT = 522,
+     NO = 523,
+     NONE = 524,
+     NOT = 525,
+     NOTHING = 526,
+     NOTIFY = 527,
+     NOTNULL = 528,
+     NOWAIT = 529,
+     NULL_P = 530,
+     NULLIF = 531,
+     NULLS_P = 532,
+     NUMERIC = 533,
+     OBJECT_P = 534,
+     OF = 535,
+     OFF = 536,
+     OFFSET = 537,
+     OIDS = 538,
+     OLD = 539,
+     ON = 540,
+     ONLY = 541,
+     OPERATOR = 542,
+     OPTION = 543,
+     OPTIONS = 544,
+     OR = 545,
+     ORDER = 546,
+     ORDINALITY = 547,
+     OUT_P = 548,
+     OUTER_P = 549,
+     OVER = 550,
+     OVERLAPS = 551,
+     OVERLAY = 552,
+     OVERRIDING = 553,
+     OWNED = 554,
+     OWNER = 555,
+     PARALLEL = 556,
+     PARSER = 557,
+     PARTIAL = 558,
+     PARTITION = 559,
+     PASSING = 560,
+     PASSWORD = 561,
+     PERCENT = 562,
+     PLACING = 563,
+     PLANS = 564,
+     POLICY = 565,
+     POSITION = 566,
+     PRAGMA_P = 567,
+     PRECEDING = 568,
+     PRECISION = 569,
+     PREPARE = 570,
+     PREPARED = 571,
+     PRESERVE = 572,
+     PRIMARY = 573,
+     PRIOR = 574,
+     PRIVILEGES = 575,
+     PROCEDURAL = 576,
+     PROCEDURE = 577,
+     PROGRAM = 578,
+     PUBLICATION = 579,
+     QUALIFY = 580,
+     QUOTE = 581,
+     RANGE = 582,
+     READ_P = 583,
+     REAL = 584,
+     REASSIGN = 585,
+     RECHECK = 586,
+     RECURSIVE = 587,
+     REF = 588,
+     REFERENCES = 589,
+     REFERENCING = 590,
+     REFRESH = 591,
+     REINDEX = 592,
+     RELATIVE_P = 593,
+     RELEASE = 594,
+     RENAME = 595,
+     REPEATABLE = 596,
+     REPLACE = 597,
+     REPLICA = 598,
+     RESET = 599,
+     RESPECT_P = 600,
+     RESTART = 601,
+     RESTRICT = 602,
+     RETURNING = 603,
+     RETURNS = 604,
+     REVOKE = 605,
+     RIGHT = 606,
+     ROLE = 607,
+     ROLLBACK = 608,
+     ROLLUP = 609,
+     ROW = 610,
+     ROWS = 611,
+     RULE = 612,
+     SAMPLE = 613,
+     SAVEPOINT = 614,
+     SCHEMA = 615,
+     SCHEMAS = 616,
+     SCROLL = 617,
+     SEARCH = 618,
+     SECOND_P = 619,
+     SECONDS_P = 620,
+     SECURITY = 621,
+     SELECT = 622,
+     SEQUENCE = 623,
+     SEQUENCES = 624,
+     SERIALIZABLE = 625,
+     SERVER = 626,
+     SESSION = 627,
+     SESSION_USER = 628,
+     SET = 629,
+     SETOF = 630,
+     SETS = 631,
+     SHARE = 632,
+     SHOW = 633,
+     SIMILAR = 634,
+     SIMPLE = 635,
+     SKIP = 636,
+     SMALLINT = 637,
+     SNAPSHOT = 638,
+     SOME = 639,
+     SQL_P = 640,
+     STABLE = 641,
+     STANDALONE_P = 642,
+     START = 643,
+     STATEMENT = 644,
+     STATISTICS = 645,
+     STDIN = 646,
+     STDOUT = 647,
+     STORAGE = 648,
+     STRICT_P = 649,
+     STRIP_P = 650,
+     STRUCT = 651,
+     SUBSCRIPTION = 652,
+     SUBSTRING = 653,
+     SUMMARIZE = 654,
+     SYMMETRIC = 655,
+     SYSID = 656,
+     SYSTEM_P = 657,
+     TABLE = 658,
+     TABLES = 659,
+     TABLESAMPLE = 660,
+     TABLESPACE = 661,
+     TEMP = 662,
+     TEMPLATE = 663,
+     TEMPORARY = 664,
+     TEXT_P = 665,
+     THEN = 666,
+     TIME = 667,
+     TIMESTAMP = 668,
+     TO = 669,
+     TRAILING = 670,
+     TRANSACTION = 671,
+     TRANSFORM = 672,
+     TREAT = 673,
+     TRIGGER = 674,
+     TRIM = 675,
+     TRUE_P = 676,
+     TRUNCATE = 677,
+     TRUSTED = 678,
+     TRY_CAST = 679,
+     TYPE_P = 680,
+     TYPES_P = 681,
+     UNBOUNDED = 682,
+     UNCOMMITTED = 683,
+     UNENCRYPTED = 684,
+     UNION = 685,
+     UNIQUE = 686,
+     UNKNOWN = 687,
+     UNLISTEN = 688,
+     UNLOGGED = 689,
+     UNTIL = 690,
+     UPDATE = 691,
+     USER = 692,
+     USING = 693,
+     VACUUM = 694,
+     VALID = 695,
+     VALIDATE = 696,
+     VALIDATOR = 697,
+     VALUE_P = 698,
+     VALUES = 699,
+     VARCHAR = 700,
+     VARIADIC = 701,
+     VARYING = 702,
+     VERBOSE = 703,
+     VERSION_P = 704,
+     VIEW = 705,
+     VIEWS = 706,
+     VOLATILE = 707,
+     WHEN = 708,
+     WHERE = 709,
+     WHITESPACE_P = 710,
+     WINDOW = 711,
+     WITH = 712,
+     WITHIN = 713,
+     WITHOUT = 714,
+     WORK = 715,
+     WRAPPER = 716,
+     WRITE_P = 717,
+     XML_P = 718,
+     XMLATTRIBUTES = 719,
+     XMLCONCAT = 720,
+     XMLELEMENT = 721,
+     XMLEXISTS = 722,
+     XMLFOREST = 723,
+     XMLNAMESPACES = 724,
+     XMLPARSE = 725,
+     XMLPI = 726,
+     XMLROOT = 727,
+     XMLSERIALIZE = 728,
+     XMLTABLE = 729,
+     YEAR_P = 730,
+     YEARS_P = 731,
+     YES_P = 732,
+     ZONE = 733,
+     NOT_LA = 734,
+     NULLS_LA = 735,
+     WITH_LA = 736,
+     POSTFIXOP = 737,
+     UMINUS = 738
    };
 #endif
 /* Tokens.  */
@@ -743,76 +673,6 @@
 #define EXISTS 405
 #define EXPLAIN 406
 #define EXPORT_P 407
-<<<<<<< HEAD
-#define EXTENSION 408
-#define EXTERNAL 409
-#define EXTRACT 410
-#define FALSE_P 411
-#define FAMILY 412
-#define FETCH 413
-#define FILTER 414
-#define FIRST_P 415
-#define FLOAT_P 416
-#define FOLLOWING 417
-#define FOR 418
-#define FORCE 419
-#define FOREIGN 420
-#define FORWARD 421
-#define FREEZE 422
-#define FROM 423
-#define FULL 424
-#define FUNCTION 425
-#define FUNCTIONS 426
-#define GENERATED 427
-#define GLOB 428
-#define GLOBAL 429
-#define GRANT 430
-#define GRANTED 431
-#define GROUP_P 432
-#define GROUPING 433
-#define GROUPING_ID 434
-#define HANDLER 435
-#define HAVING 436
-#define HEADER_P 437
-#define HOLD 438
-#define HOUR_P 439
-#define HOURS_P 440
-#define IDENTITY_P 441
-#define IF_P 442
-#define IGNORE_P 443
-#define ILIKE 444
-#define IMMEDIATE 445
-#define IMMUTABLE 446
-#define IMPLICIT_P 447
-#define IMPORT_P 448
-#define IN_P 449
-#define INCLUDING 450
-#define INCREMENT 451
-#define INDEX 452
-#define INDEXES 453
-#define INHERIT 454
-#define INHERITS 455
-#define INITIALLY 456
-#define INLINE_P 457
-#define INNER_P 458
-#define INOUT 459
-#define INPUT_P 460
-#define INSENSITIVE 461
-#define INSERT 462
-#define INSTALL 463
-#define INSTEAD 464
-#define INT_P 465
-#define INTEGER 466
-#define INTERSECT 467
-#define INTERVAL 468
-#define INTO 469
-#define INVOKER 470
-#define IS 471
-#define ISNULL 472
-#define ISOLATION 473
-#define JOIN 474
-#define JSON 475
-=======
 #define EXPORT_STATE 408
 #define EXTENSION 409
 #define EXTERNAL 410
@@ -881,269 +741,269 @@
 #define ISNULL 473
 #define ISOLATION 474
 #define JOIN 475
->>>>>>> 08d5c73e
-#define KEY 476
-#define LABEL 477
-#define LANGUAGE 478
-#define LARGE_P 479
-#define LAST_P 480
-#define LATERAL_P 481
-#define LEADING 482
-#define LEAKPROOF 483
-#define LEFT 484
-#define LEVEL 485
-#define LIKE 486
-#define LIMIT 487
-#define LISTEN 488
-#define LOAD 489
-#define LOCAL 490
-#define LOCALTIME 491
-#define LOCALTIMESTAMP 492
-#define LOCATION 493
-#define LOCK_P 494
-#define LOCKED 495
-#define LOGGED 496
-#define MACRO 497
-#define MAP 498
-#define MAPPING 499
-#define MATCH 500
-#define MATERIALIZED 501
-#define MAXVALUE 502
-#define METHOD 503
-#define MICROSECOND_P 504
-#define MICROSECONDS_P 505
-#define MILLISECOND_P 506
-#define MILLISECONDS_P 507
-#define MINUTE_P 508
-#define MINUTES_P 509
-#define MINVALUE 510
-#define MODE 511
-#define MONTH_P 512
-#define MONTHS_P 513
-#define MOVE 514
-#define NAME_P 515
-#define NAMES 516
-#define NATIONAL 517
-#define NATURAL 518
-#define NCHAR 519
-#define NEW 520
-#define NEXT 521
-#define NO 522
-#define NONE 523
-#define NOT 524
-#define NOTHING 525
-#define NOTIFY 526
-#define NOTNULL 527
-#define NOWAIT 528
-#define NULL_P 529
-#define NULLIF 530
-#define NULLS_P 531
-#define NUMERIC 532
-#define OBJECT_P 533
-#define OF 534
-#define OFF 535
-#define OFFSET 536
-#define OIDS 537
-#define OLD 538
-#define ON 539
-#define ONLY 540
-#define OPERATOR 541
-#define OPTION 542
-#define OPTIONS 543
-#define OR 544
-#define ORDER 545
-#define ORDINALITY 546
-#define OUT_P 547
-#define OUTER_P 548
-#define OVER 549
-#define OVERLAPS 550
-#define OVERLAY 551
-#define OVERRIDING 552
-#define OWNED 553
-#define OWNER 554
-#define PARALLEL 555
-#define PARSER 556
-#define PARTIAL 557
-#define PARTITION 558
-#define PASSING 559
-#define PASSWORD 560
-#define PERCENT 561
-#define PLACING 562
-#define PLANS 563
-#define POLICY 564
-#define POSITION 565
-#define PRAGMA_P 566
-#define PRECEDING 567
-#define PRECISION 568
-#define PREPARE 569
-#define PREPARED 570
-#define PRESERVE 571
-#define PRIMARY 572
-#define PRIOR 573
-#define PRIVILEGES 574
-#define PROCEDURAL 575
-#define PROCEDURE 576
-#define PROGRAM 577
-#define PUBLICATION 578
-#define QUALIFY 579
-#define QUOTE 580
-#define RANGE 581
-#define READ_P 582
-#define REAL 583
-#define REASSIGN 584
-#define RECHECK 585
-#define RECURSIVE 586
-#define REF 587
-#define REFERENCES 588
-#define REFERENCING 589
-#define REFRESH 590
-#define REINDEX 591
-#define RELATIVE_P 592
-#define RELEASE 593
-#define RENAME 594
-#define REPEATABLE 595
-#define REPLACE 596
-#define REPLICA 597
-#define RESET 598
-#define RESPECT_P 599
-#define RESTART 600
-#define RESTRICT 601
-#define RETURNING 602
-#define RETURNS 603
-#define REVOKE 604
-#define RIGHT 605
-#define ROLE 606
-#define ROLLBACK 607
-#define ROLLUP 608
-#define ROW 609
-#define ROWS 610
-#define RULE 611
-#define SAMPLE 612
-#define SAVEPOINT 613
-#define SCHEMA 614
-#define SCHEMAS 615
-#define SCROLL 616
-#define SEARCH 617
-#define SECOND_P 618
-#define SECONDS_P 619
-#define SECURITY 620
-#define SELECT 621
-#define SEQUENCE 622
-#define SEQUENCES 623
-#define SERIALIZABLE 624
-#define SERVER 625
-#define SESSION 626
-#define SESSION_USER 627
-#define SET 628
-#define SETOF 629
-#define SETS 630
-#define SHARE 631
-#define SHOW 632
-#define SIMILAR 633
-#define SIMPLE 634
-#define SKIP 635
-#define SMALLINT 636
-#define SNAPSHOT 637
-#define SOME 638
-#define SQL_P 639
-#define STABLE 640
-#define STANDALONE_P 641
-#define START 642
-#define STATEMENT 643
-#define STATISTICS 644
-#define STDIN 645
-#define STDOUT 646
-#define STORAGE 647
-#define STRICT_P 648
-#define STRIP_P 649
-#define STRUCT 650
-#define SUBSCRIPTION 651
-#define SUBSTRING 652
-#define SUMMARIZE 653
-#define SYMMETRIC 654
-#define SYSID 655
-#define SYSTEM_P 656
-#define TABLE 657
-#define TABLES 658
-#define TABLESAMPLE 659
-#define TABLESPACE 660
-#define TEMP 661
-#define TEMPLATE 662
-#define TEMPORARY 663
-#define TEXT_P 664
-#define THEN 665
-#define TIME 666
-#define TIMESTAMP 667
-#define TO 668
-#define TRAILING 669
-#define TRANSACTION 670
-#define TRANSFORM 671
-#define TREAT 672
-#define TRIGGER 673
-#define TRIM 674
-#define TRUE_P 675
-#define TRUNCATE 676
-#define TRUSTED 677
-#define TRY_CAST 678
-#define TYPE_P 679
-#define TYPES_P 680
-#define UNBOUNDED 681
-#define UNCOMMITTED 682
-#define UNENCRYPTED 683
-#define UNION 684
-#define UNIQUE 685
-#define UNKNOWN 686
-#define UNLISTEN 687
-#define UNLOGGED 688
-#define UNTIL 689
-#define UPDATE 690
-#define USER 691
-#define USING 692
-#define VACUUM 693
-#define VALID 694
-#define VALIDATE 695
-#define VALIDATOR 696
-#define VALUE_P 697
-#define VALUES 698
-#define VARCHAR 699
-#define VARIADIC 700
-#define VARYING 701
-#define VERBOSE 702
-#define VERSION_P 703
-#define VIEW 704
-#define VIEWS 705
-#define VOLATILE 706
-#define WHEN 707
-#define WHERE 708
-#define WHITESPACE_P 709
-#define WINDOW 710
-#define WITH 711
-#define WITHIN 712
-#define WITHOUT 713
-#define WORK 714
-#define WRAPPER 715
-#define WRITE_P 716
-#define XML_P 717
-#define XMLATTRIBUTES 718
-#define XMLCONCAT 719
-#define XMLELEMENT 720
-#define XMLEXISTS 721
-#define XMLFOREST 722
-#define XMLNAMESPACES 723
-#define XMLPARSE 724
-#define XMLPI 725
-#define XMLROOT 726
-#define XMLSERIALIZE 727
-#define XMLTABLE 728
-#define YEAR_P 729
-#define YEARS_P 730
-#define YES_P 731
-#define ZONE 732
-#define NOT_LA 733
-#define NULLS_LA 734
-#define WITH_LA 735
-#define POSTFIXOP 736
-#define UMINUS 737
+#define JSON 476
+#define KEY 477
+#define LABEL 478
+#define LANGUAGE 479
+#define LARGE_P 480
+#define LAST_P 481
+#define LATERAL_P 482
+#define LEADING 483
+#define LEAKPROOF 484
+#define LEFT 485
+#define LEVEL 486
+#define LIKE 487
+#define LIMIT 488
+#define LISTEN 489
+#define LOAD 490
+#define LOCAL 491
+#define LOCALTIME 492
+#define LOCALTIMESTAMP 493
+#define LOCATION 494
+#define LOCK_P 495
+#define LOCKED 496
+#define LOGGED 497
+#define MACRO 498
+#define MAP 499
+#define MAPPING 500
+#define MATCH 501
+#define MATERIALIZED 502
+#define MAXVALUE 503
+#define METHOD 504
+#define MICROSECOND_P 505
+#define MICROSECONDS_P 506
+#define MILLISECOND_P 507
+#define MILLISECONDS_P 508
+#define MINUTE_P 509
+#define MINUTES_P 510
+#define MINVALUE 511
+#define MODE 512
+#define MONTH_P 513
+#define MONTHS_P 514
+#define MOVE 515
+#define NAME_P 516
+#define NAMES 517
+#define NATIONAL 518
+#define NATURAL 519
+#define NCHAR 520
+#define NEW 521
+#define NEXT 522
+#define NO 523
+#define NONE 524
+#define NOT 525
+#define NOTHING 526
+#define NOTIFY 527
+#define NOTNULL 528
+#define NOWAIT 529
+#define NULL_P 530
+#define NULLIF 531
+#define NULLS_P 532
+#define NUMERIC 533
+#define OBJECT_P 534
+#define OF 535
+#define OFF 536
+#define OFFSET 537
+#define OIDS 538
+#define OLD 539
+#define ON 540
+#define ONLY 541
+#define OPERATOR 542
+#define OPTION 543
+#define OPTIONS 544
+#define OR 545
+#define ORDER 546
+#define ORDINALITY 547
+#define OUT_P 548
+#define OUTER_P 549
+#define OVER 550
+#define OVERLAPS 551
+#define OVERLAY 552
+#define OVERRIDING 553
+#define OWNED 554
+#define OWNER 555
+#define PARALLEL 556
+#define PARSER 557
+#define PARTIAL 558
+#define PARTITION 559
+#define PASSING 560
+#define PASSWORD 561
+#define PERCENT 562
+#define PLACING 563
+#define PLANS 564
+#define POLICY 565
+#define POSITION 566
+#define PRAGMA_P 567
+#define PRECEDING 568
+#define PRECISION 569
+#define PREPARE 570
+#define PREPARED 571
+#define PRESERVE 572
+#define PRIMARY 573
+#define PRIOR 574
+#define PRIVILEGES 575
+#define PROCEDURAL 576
+#define PROCEDURE 577
+#define PROGRAM 578
+#define PUBLICATION 579
+#define QUALIFY 580
+#define QUOTE 581
+#define RANGE 582
+#define READ_P 583
+#define REAL 584
+#define REASSIGN 585
+#define RECHECK 586
+#define RECURSIVE 587
+#define REF 588
+#define REFERENCES 589
+#define REFERENCING 590
+#define REFRESH 591
+#define REINDEX 592
+#define RELATIVE_P 593
+#define RELEASE 594
+#define RENAME 595
+#define REPEATABLE 596
+#define REPLACE 597
+#define REPLICA 598
+#define RESET 599
+#define RESPECT_P 600
+#define RESTART 601
+#define RESTRICT 602
+#define RETURNING 603
+#define RETURNS 604
+#define REVOKE 605
+#define RIGHT 606
+#define ROLE 607
+#define ROLLBACK 608
+#define ROLLUP 609
+#define ROW 610
+#define ROWS 611
+#define RULE 612
+#define SAMPLE 613
+#define SAVEPOINT 614
+#define SCHEMA 615
+#define SCHEMAS 616
+#define SCROLL 617
+#define SEARCH 618
+#define SECOND_P 619
+#define SECONDS_P 620
+#define SECURITY 621
+#define SELECT 622
+#define SEQUENCE 623
+#define SEQUENCES 624
+#define SERIALIZABLE 625
+#define SERVER 626
+#define SESSION 627
+#define SESSION_USER 628
+#define SET 629
+#define SETOF 630
+#define SETS 631
+#define SHARE 632
+#define SHOW 633
+#define SIMILAR 634
+#define SIMPLE 635
+#define SKIP 636
+#define SMALLINT 637
+#define SNAPSHOT 638
+#define SOME 639
+#define SQL_P 640
+#define STABLE 641
+#define STANDALONE_P 642
+#define START 643
+#define STATEMENT 644
+#define STATISTICS 645
+#define STDIN 646
+#define STDOUT 647
+#define STORAGE 648
+#define STRICT_P 649
+#define STRIP_P 650
+#define STRUCT 651
+#define SUBSCRIPTION 652
+#define SUBSTRING 653
+#define SUMMARIZE 654
+#define SYMMETRIC 655
+#define SYSID 656
+#define SYSTEM_P 657
+#define TABLE 658
+#define TABLES 659
+#define TABLESAMPLE 660
+#define TABLESPACE 661
+#define TEMP 662
+#define TEMPLATE 663
+#define TEMPORARY 664
+#define TEXT_P 665
+#define THEN 666
+#define TIME 667
+#define TIMESTAMP 668
+#define TO 669
+#define TRAILING 670
+#define TRANSACTION 671
+#define TRANSFORM 672
+#define TREAT 673
+#define TRIGGER 674
+#define TRIM 675
+#define TRUE_P 676
+#define TRUNCATE 677
+#define TRUSTED 678
+#define TRY_CAST 679
+#define TYPE_P 680
+#define TYPES_P 681
+#define UNBOUNDED 682
+#define UNCOMMITTED 683
+#define UNENCRYPTED 684
+#define UNION 685
+#define UNIQUE 686
+#define UNKNOWN 687
+#define UNLISTEN 688
+#define UNLOGGED 689
+#define UNTIL 690
+#define UPDATE 691
+#define USER 692
+#define USING 693
+#define VACUUM 694
+#define VALID 695
+#define VALIDATE 696
+#define VALIDATOR 697
+#define VALUE_P 698
+#define VALUES 699
+#define VARCHAR 700
+#define VARIADIC 701
+#define VARYING 702
+#define VERBOSE 703
+#define VERSION_P 704
+#define VIEW 705
+#define VIEWS 706
+#define VOLATILE 707
+#define WHEN 708
+#define WHERE 709
+#define WHITESPACE_P 710
+#define WINDOW 711
+#define WITH 712
+#define WITHIN 713
+#define WITHOUT 714
+#define WORK 715
+#define WRAPPER 716
+#define WRITE_P 717
+#define XML_P 718
+#define XMLATTRIBUTES 719
+#define XMLCONCAT 720
+#define XMLELEMENT 721
+#define XMLEXISTS 722
+#define XMLFOREST 723
+#define XMLNAMESPACES 724
+#define XMLPARSE 725
+#define XMLPI 726
+#define XMLROOT 727
+#define XMLSERIALIZE 728
+#define XMLTABLE 729
+#define YEAR_P 730
+#define YEARS_P 731
+#define YES_P 732
+#define ZONE 733
+#define NOT_LA 734
+#define NULLS_LA 735
+#define WITH_LA 736
+#define POSTFIXOP 737
+#define UMINUS 738
 
 
 
@@ -1195,7 +1055,7 @@
 	PGViewCheckOption viewcheckoption;
 }
 /* Line 1529 of yacc.c.  */
-#line 1057 "third_party/libpg_query/grammar/grammar_out.hpp"
+#line 1059 "third_party/libpg_query/grammar/grammar_out.hpp"
 	YYSTYPE;
 # define yystype YYSTYPE /* obsolescent; will be withdrawn */
 # define YYSTYPE_IS_DECLARED 1

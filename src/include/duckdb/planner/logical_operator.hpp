//===----------------------------------------------------------------------===//
//                         DuckDB
//
// duckdb/planner/logical_operator.hpp
//
//
//===----------------------------------------------------------------------===//

#pragma once

#include "duckdb/catalog/catalog.hpp"
#include "duckdb/optimizer/estimated_properties.hpp"
#include "duckdb/common/common.hpp"
#include "duckdb/common/enums/logical_operator_type.hpp"
#include "duckdb/planner/expression.hpp"
#include "duckdb/planner/logical_operator_visitor.hpp"
#include "duckdb/planner/column_binding.hpp"
#include "duckdb/planner/plan_serialization.hpp"

#include <functional>
#include <algorithm>

namespace duckdb {

class FieldWriter;
class FieldReader;

//! LogicalOperator is the base class of the logical operators present in the
//! logical query tree
class LogicalOperator {
public:
	explicit LogicalOperator(LogicalOperatorType type);
	LogicalOperator(LogicalOperatorType type, vector<unique_ptr<Expression>> expressions);
	virtual ~LogicalOperator();

	//! The type of the logical operator
	LogicalOperatorType type;
	//! The set of children of the operator
	vector<unique_ptr<LogicalOperator>> children;
	//! The set of expressions contained within the operator, if any
	vector<unique_ptr<Expression>> expressions;
	//! The types returned by this logical operator. Set by calling LogicalOperator::ResolveTypes.
	vector<LogicalType> types;
	//! Estimated Cardinality
	idx_t estimated_cardinality;
	bool has_estimated_cardinality;

	unique_ptr<EstimatedProperties> estimated_props;

public:
	virtual vector<ColumnBinding> GetColumnBindings();
	static vector<ColumnBinding> GenerateColumnBindings(idx_t table_idx, idx_t column_count);
	static vector<LogicalType> MapTypes(const vector<LogicalType> &types, const vector<idx_t> &projection_map);
	static vector<ColumnBinding> MapBindings(const vector<ColumnBinding> &types, const vector<idx_t> &projection_map);

	//! Resolve the types of the logical operator and its children
	void ResolveOperatorTypes();

	virtual string GetName() const;
	virtual string ParamsToString() const;
	virtual string ToString() const;
	DUCKDB_API void Print();
	//! Debug method: verify that the integrity of expressions & child nodes are maintained
<<<<<<< HEAD
	virtual void Verify();
=======
	virtual void Verify(ClientContext &context);

>>>>>>> 1b61af71
	void AddChild(unique_ptr<LogicalOperator> child);
	virtual idx_t EstimateCardinality(ClientContext &context);

	//! Serializes a LogicalOperator to a stand-alone binary blob
	void Serialize(Serializer &serializer) const;
	//! Serializes an LogicalOperator to a stand-alone binary blob
	virtual void Serialize(FieldWriter &writer) const = 0;

	static unique_ptr<LogicalOperator> Deserialize(Deserializer &deserializer, PlanDeserializationState &state);

protected:
	//! Resolve types for this specific operator
	virtual void ResolveTypes() = 0;
};
} // namespace duckdb<|MERGE_RESOLUTION|>--- conflicted
+++ resolved
@@ -61,12 +61,8 @@
 	virtual string ToString() const;
 	DUCKDB_API void Print();
 	//! Debug method: verify that the integrity of expressions & child nodes are maintained
-<<<<<<< HEAD
-	virtual void Verify();
-=======
 	virtual void Verify(ClientContext &context);
 
->>>>>>> 1b61af71
 	void AddChild(unique_ptr<LogicalOperator> child);
 	virtual idx_t EstimateCardinality(ClientContext &context);
 

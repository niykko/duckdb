//===----------------------------------------------------------------------===//
//                         DuckDB
//
// duckdb/execution/operator/persistent/buffered_csv_reader.hpp
//
//
//===----------------------------------------------------------------------===//

#pragma once

#include "duckdb/execution/physical_operator.hpp"
#include "duckdb/parser/parsed_data/copy_info.hpp"
#include "duckdb/function/scalar/strftime.hpp"

#include <sstream>

#define DEFAULT_SAMPLE_CHUNK_SIZE 100
#if STANDARD_VECTOR_SIZE < SAMPLE_CHUNK_SIZE
#undef DEFAULT_SAMPLE_CHUNK_SIZE
#define DEFAULT_SAMPLE_CHUNK_SIZE STANDARD_VECTOR_SIZE
#endif

namespace duckdb {
struct CopyInfo;
struct StrpTimeFormat;

//! The shifts array allows for linear searching of multi-byte values. For each position, it determines the next
//! position given that we encounter a byte with the given value.
/*! For example, if we have a string "ABAC", the shifts array will have the following values:
 *  [0] --> ['A'] = 1, all others = 0
 *  [1] --> ['B'] = 2, ['A'] = 1, all others = 0
 *  [2] --> ['A'] = 3, all others = 0
 *  [3] --> ['C'] = 4 (match), 'B' = 2, 'A' = 1, all others = 0
 * Suppose we then search in the following string "ABABAC", our progression will be as follows:
 * 'A' -> [1], 'B' -> [2], 'A' -> [3], 'B' -> [2], 'A' -> [3], 'C' -> [4] (match!)
 */
struct TextSearchShiftArray {
	TextSearchShiftArray();
	TextSearchShiftArray(string search_term);

	inline bool Match(uint8_t &position, uint8_t byte_value) {
		position = shifts[position * 255 + byte_value];
		return position == length;
	}

	idx_t length;
	unique_ptr<uint8_t[]> shifts;
};

struct BufferedCSVReaderOptions  {
	//! The file path of the CSV file to read
	string file_path;
    //! Whether or not to automatically detect dialect and datatypes
    bool auto_detect;
    //! Delimiter to separate columns within each line
    string delimiter;
    //! Quote used for columns that contain reserved characters, e.g., delimiter
    string quote;
    //! Escape character to escape quote character
    string escape;
    //! Whether or not the file has a header line
    bool header = false;
    //! How many leading rows to skip
    idx_t skip_rows = 0;
    //! Expected number of columns
    idx_t num_cols = 0;
    //! Specifies the string that represents a null value
    string null_str;
    //! True, if column with that index must skip null check
    vector<bool> force_not_null;
<<<<<<< HEAD
	//! Size of sample chunk used for dialect and type detection
	idx_t sample_size = DEFAULT_SAMPLE_CHUNK_SIZE;
	//! Number of sample chunks used for type detection
	idx_t num_samples = 10;
=======
	//! The date format to use (if any is specified)
	StrpTimeFormat date_format;
	//! Whether or not a date format is specified
	bool has_date_format = false;
	//! The timestamp format to use (if any is specified)
	StrpTimeFormat timestamp_format;
	//! Whether or not a timestamp format is specified
	bool has_timestamp_format = false;
>>>>>>> 4cd5e1f5
};

enum class QuoteRule : uint8_t { QUOTES_RFC = 0, QUOTES_OTHER = 1, NO_QUOTES = 2 };

enum class ParserMode : uint8_t { PARSING = 0, SNIFFING_DIALECT = 1, SNIFFING_DATATYPES = 2 };

static DataChunk DUMMY_CHUNK;

//! Buffered CSV reader is a class that reads values from a stream and parses them as a CSV file
class BufferedCSVReader {
	//! Initial buffer read size; can be extended for long lines
	static constexpr idx_t INITIAL_BUFFER_SIZE = 16384;
	//! Maximum CSV line size: specified because if we reach this amount, we likely have the wrong delimiters
	static constexpr idx_t MAXIMUM_CSV_LINE_SIZE = 1048576;
	ParserMode mode;

public:
	BufferedCSVReader(ClientContext &context, BufferedCSVReaderOptions options, vector<SQLType> requested_types = vector<SQLType>());
	BufferedCSVReader(BufferedCSVReaderOptions options, vector<SQLType> requested_types, unique_ptr<std::istream> source);

	BufferedCSVReaderOptions options;
	vector<SQLType> sql_types;
	vector<string> col_names;
	unique_ptr<std::istream> source;
	bool plain_file_source = false;
	idx_t file_size = 0;

	unique_ptr<char[]> buffer;
	idx_t buffer_size;
	idx_t position;
	idx_t start = 0;

	idx_t linenr = 0;
	bool linenr_estimated = false;

	idx_t SAMPLE_CHUNK_SIZE;
	idx_t MAX_SAMPLE_CHUNKS;

	vector<idx_t> sniffed_column_counts;
	uint8_t sample_chunk_idx = 0;
	bool jumping_samples = false;

	idx_t bytes_in_chunk = 0;
	double bytes_per_line_avg = 0;

	vector<unique_ptr<char[]>> cached_buffers;

	TextSearchShiftArray delimiter_search, escape_search, quote_search;

	DataChunk parse_chunk;

public:
	//! Extract a single DataChunk from the CSV file and stores it in insert_chunk
	void ParseCSV(DataChunk &insert_chunk);

private:
	//! Initialize Parser
	void Initialize(vector<SQLType> requested_types);
	//! Initializes the parse_chunk with varchar columns and aligns info with new number of cols
	void InitParseChunk(idx_t num_cols);
	//! Initializes the TextSearchShiftArrays for complex parser
	void PrepareComplexParser();
	//! Extract a single DataChunk from the CSV file and stores it in insert_chunk
	void ParseCSV(ParserMode mode, DataChunk &insert_chunk = DUMMY_CHUNK);
	//! Sniffs CSV dialect and determines skip rows, header row, column types and column names
	vector<SQLType> SniffCSV(vector<SQLType> requested_types);
	//! Try to cast a string value to the specified sql type
	bool TryCastValue(Value value, SQLType sql_type);
	//! Skips header rows and skip_rows in the input stream
	void SkipHeader();
	//! Jumps back to the beginning of input stream and resets necessary internal states
	void JumpToBeginning();
	//! Jumps back to the beginning of input stream and resets necessary internal states
	bool JumpToNextSample();
	//! Resets the buffer
	void ResetBuffer();
	//! Resets the steam
	void ResetStream();
	//! Resets the parse_chunk and related internal states, keep_types keeps the parse_chunk initialized
	void ResetParseChunk();
	//! Sets size of sample chunk and number of chunks for dialect and type detection
	void ConfigureSampling();

	//! Parses a CSV file with a one-byte delimiter, escape and quote character
	void ParseSimpleCSV(DataChunk &insert_chunk);
	//! Parses more complex CSV files with multi-byte delimiters, escapes or quotes
	void ParseComplexCSV(DataChunk &insert_chunk);

	//! Adds a value to the current row
	void AddValue(char *str_val, idx_t length, idx_t &column, vector<idx_t> &escape_positions);
	//! Adds a row to the insert_chunk, returns true if the chunk is filled as a result of this row being added
	bool AddRow(DataChunk &insert_chunk, idx_t &column);
	//! Finalizes a chunk, parsing all values that have been added so far and adding them to the insert_chunk
	void Flush(DataChunk &insert_chunk);
	//! Reads a new buffer from the CSV file if the current one has been exhausted
	bool ReadBuffer(idx_t &start);

	unique_ptr<std::istream> OpenCSV(ClientContext &context, BufferedCSVReaderOptions options);
};

} // namespace duckdb<|MERGE_RESOLUTION|>--- conflicted
+++ resolved
@@ -68,12 +68,10 @@
     string null_str;
     //! True, if column with that index must skip null check
     vector<bool> force_not_null;
-<<<<<<< HEAD
 	//! Size of sample chunk used for dialect and type detection
 	idx_t sample_size = DEFAULT_SAMPLE_CHUNK_SIZE;
 	//! Number of sample chunks used for type detection
 	idx_t num_samples = 10;
-=======
 	//! The date format to use (if any is specified)
 	StrpTimeFormat date_format;
 	//! Whether or not a date format is specified
@@ -82,7 +80,6 @@
 	StrpTimeFormat timestamp_format;
 	//! Whether or not a timestamp format is specified
 	bool has_timestamp_format = false;
->>>>>>> 4cd5e1f5
 };
 
 enum class QuoteRule : uint8_t { QUOTES_RFC = 0, QUOTES_OTHER = 1, NO_QUOTES = 2 };

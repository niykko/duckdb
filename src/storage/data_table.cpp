--- conflicted
+++ resolved
@@ -254,13 +254,8 @@
 //===--------------------------------------------------------------------===//
 // Fetch
 //===--------------------------------------------------------------------===//
-<<<<<<< HEAD
 void DataTable::Fetch(DTransaction &transaction, DataChunk &result, const vector<column_t> &column_ids,
-                      Vector &row_identifiers, idx_t fetch_count, ColumnFetchState &state) {
-=======
-void DataTable::Fetch(Transaction &transaction, DataChunk &result, const vector<column_t> &column_ids,
                       const Vector &row_identifiers, idx_t fetch_count, ColumnFetchState &state) {
->>>>>>> bb36a901
 	row_groups->Fetch(transaction, result, column_ids, row_identifiers, fetch_count, state);
 }
 
@@ -995,18 +990,11 @@
 
 void DataTable::VerifyUpdateConstraints(ClientContext &context, TableCatalogEntry &table, DataChunk &chunk,
                                         const vector<PhysicalIndex> &column_ids) {
-<<<<<<< HEAD
 	auto &constraints = table.GetConstraints();
 	auto &bound_constraints = table.GetBoundConstraints();
 	for (idx_t i = 0; i < bound_constraints.size(); i++) {
 		auto &base_constraint = constraints[i];
 		auto &constraint = bound_constraints[i];
-=======
-	// FIXME: double usage of 'i'?
-	for (idx_t i = 0; i < table.bound_constraints.size(); i++) {
-		auto &base_constraint = table.constraints[i];
-		auto &constraint = table.bound_constraints[i];
->>>>>>> bb36a901
 		switch (constraint->type) {
 		case ConstraintType::NOT_NULL: {
 			auto &bound_not_null = *reinterpret_cast<BoundNotNullConstraint *>(constraint.get());

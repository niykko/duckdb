<<<<<<< HEAD
#name: R
#on:
#  push:
#    paths-ignore:
#      - '**.md'
#  pull_request:
#    paths-ignore:
#      - '**.md'
#      - 'examples/**'
#      - 'test/**'
#      - 'tools/juliapkg/**'
#      - 'tools/nodejs/**'
#      - 'tools/pythonpkg/**'
#      - '.github/workflows/**'
#      - '!.github/workflows/R.yml'
#
#concurrency:
#  group: ${{ github.workflow }}-${{ github.ref }}-${{ github.head_ref || '' }}-${{ github.base_ref || '' }}-${{ github.ref != 'refs/heads/master' || github.sha }}
#  cancel-in-progress: true
#
#defaults:
#  run:
#    shell: bash
#
#env:
#  GH_TOKEN: ${{ secrets.GH_TOKEN }}
#  TWINE_PASSWORD: ${{ secrets.TWINE_PASSWORD }}
#  AWS_ACCESS_KEY_ID: AKIAVBLKPL2ZW2T7TYFQ
#  AWS_SECRET_ACCESS_KEY: ${{ secrets.NODE_PRE_GYP_SECRETACCESSKEY }}
#  NODE_AUTH_TOKEN: ${{secrets.NODE_AUTH_TOKEN}}
#
#jobs:
#  rstats-linux:
#    name: R Package Linux
#    runs-on: ubuntu-20.04
#
#    env:
#      LIBARROW_BINARY : 'false'
#      ARROW_RUNTIME_SIMD_LEVEL : 'AVX2'
#    steps:
#    - uses: actions/checkout@v3
#      with:
#        fetch-depth: 0
#
#    - uses: actions/setup-python@v2
#      with:
#        python-version: '3.7'
#
#    - uses: r-lib/actions/setup-r@v1
#      with:
#        r-version: 'devel'
#
#    - name: Install
#      env:
#        GITHUB_PAT: ${{ github.token }}
#      run: |
#        sudo apt-get update -y -qq && sudo apt-get install -y -qq ninja-build texlive-latex-base texlive-fonts-extra libcurl4-openssl-dev valgrind pandoc
#        mkdir -p $HOME/.R
#        R -f tools/rpkg/dependencies.R
#
#    - name: Prepare
#      run: |
#        cd tools/rpkg
#        ./configure
#        R CMD build .
#
#    - name: Tests
#      run: |
#        cd tools/rpkg
#        R CMD INSTALL -d duckdb_*.tar.gz
#        (cd tests && R -f testthat.R)
#
#    - name: R CMD check
#      run: |
#        cd tools/rpkg
#        R CMD check --as-cran -o /tmp duckdb_*.tar.gz
#        if grep WARNING /tmp/duckdb.Rcheck/00check.log ; then exit 1; fi
#
#    - name: Valgrind
#      run: |
#        cd tools/rpkg
#        export NOT_CRAN='false'
#        R CMD check --use-valgrind -o /tmp duckdb_*.tar.gz
#
#    - name: Coverage
#      env:
#        DUCKDB_R_DEBUG: 1
#      run: |
#        pkgload::load_all("tools/rpkg")
#        cov <- covr::codecov("tools/rpkg", relative_path = ".")
#      shell: Rscript {0}
#
#    - name: Print R log on failure
#      if: ${{ failure() }}
#      run: |
#        ls -R /tmp/duckdb.Rcheck
#        cat /tmp/duckdb.Rcheck/00check.log
#        cat /tmp/duckdb.Rcheck/tests/testthat.Rout.fail
#
#    - name: Deploy
#      run: python scripts/asset-upload-gha.py duckdb_r_src.tar.gz=tools/rpkg/duckdb_*.tar.gz
#
#  rstats-windows:
#    name: R Package Windows
#    runs-on: windows-latest
#    needs: rstats-linux
#
#    steps:
#    - uses: actions/checkout@v3
#      with:
#        fetch-depth: 0
#
#    - uses: actions/setup-python@v2
#      with:
#        python-version: '3.7'
#
#    - uses: r-lib/actions/setup-r@v1
#      with:
#        r-version: 'devel'
#
#    - name: Install
#      run: |
#        R -f tools/rpkg/dependencies.R
#
#    - name: Build
#      run: |
#        cd tools/rpkg
#        ./configure
#        R CMD build .
#        R CMD INSTALL duckdb_*.tar.gz
#        (cd tests && R -f testthat.R)
#        R CMD check --as-cran --no-manual -o /tmp duckdb_*.tar.gz
#        if grep WARNING /tmp/duckdb.Rcheck/00check.log ; then exit 1; fi
#
#  rubsan:
#    name: R UBSAN
#    runs-on: ubuntu-latest
#    needs: rstats-linux
#
#    steps:
#    - uses: actions/checkout@v3
#      with:
#        fetch-depth: 0
#
#    - name: Run
#      run: |
#        (cd tools/rpkg && ./configure && R CMD build .)
#        docker run -v `pwd`:/duckdb --cap-add SYS_PTRACE wch1/r-debug:latest bash -c "mkdir -p ~/.R && echo -e \"PKG_CFLAGS=-fno-sanitize-recover=all\\nPKG_CXXFLAGS=-fno-sanitize-recover=all\" > ~/.R/Makevars && export CMAKE_UNITY_BUILD=OFF ARROW_R_DEV=TRUE LIBARROW_BINARY=true && cd /duckdb/tools/rpkg/ && RDsan -f dependencies.R && RDsan CMD INSTALL duckdb_*.tar.gz && cd tests && UBSAN_OPTIONS=print_stacktrace=1 RDsan -f testthat.R"
#
#    - name: Print R log on failure
#      if: ${{ failure() }}
#      run: |
#        cat duckdb.Rcheck/00check.log
#        cat duckdb.Rcheck/tests/testthat.Rout.fail
=======
name: R
on:
  push:
    paths-ignore:
      - '**.md'
  pull_request:
    paths-ignore:
      - '**.md'
      - 'examples/**'
      - 'test/**'
      - 'tools/juliapkg/**'
      - 'tools/nodejs/**'
      - 'tools/pythonpkg/**'
      - '.github/workflows/**'
      - '!.github/workflows/R.yml'

concurrency:
  group: ${{ github.workflow }}-${{ github.ref }}-${{ github.head_ref || '' }}-${{ github.base_ref || '' }}-${{ github.ref != 'refs/heads/master' || github.sha }}
  cancel-in-progress: true

env:
  GH_TOKEN: ${{ secrets.GH_TOKEN }}
  TWINE_PASSWORD: ${{ secrets.TWINE_PASSWORD }}
  AWS_ACCESS_KEY_ID: AKIAVBLKPL2ZW2T7TYFQ
  AWS_SECRET_ACCESS_KEY: ${{ secrets.NODE_PRE_GYP_SECRETACCESSKEY }}
  NODE_AUTH_TOKEN: ${{secrets.NODE_AUTH_TOKEN}}

jobs:

  r-test-extension:
    name: Extension for R test
    runs-on: ubuntu-latest
    container: ubuntu:16.04

    steps:
    - uses: actions/checkout@v3
    - uses: ./.github/actions/ubuntu_16_setup
      with:
        openssl: 1

    - uses: ./.github/actions/build_extensions
      with:
        run_tests: 0
        static_link_build: 1

    - uses: actions/upload-artifact@v2
      with:
        name: r-test-extensions
        path: |
          build/release/extension/*/*.duckdb_extension

  rstats-linux:
    name: R Package Linux
    runs-on: ubuntu-20.04
    needs: r-test-extension
    env:
      LIBARROW_BINARY : 'false'
      ARROW_RUNTIME_SIMD_LEVEL : 'AVX2'
    steps:
    - uses: actions/checkout@v3
      with:
        fetch-depth: 0

    - uses: actions/setup-python@v2
      with:
        python-version: '3.7'

    - uses: r-lib/actions/setup-r@v1
      with:
        r-version: 'devel'

    - name: Install
      env:
        GITHUB_PAT: ${{ github.token }}
      shell: bash
      run: |
        sudo apt-get update -y -qq && sudo apt-get install -y -qq ninja-build texlive-latex-base texlive-fonts-extra libcurl4-openssl-dev valgrind pandoc
        mkdir -p $HOME/.R
        R -f tools/rpkg/dependencies.R

    - name: Prepare
      shell: bash
      run: |
        mkdir -p /tmp/duckdb_extensions
        cd tools/rpkg
        ./configure
        R CMD build .

    - uses: actions/download-artifact@v3
      with:
        name: r-test-extensions
        path: /tmp/duckdb_extensions

    - name: Tests
      shell: bash
      run: |
        ls /tmp/duckdb_extensions
        cd tools/rpkg
        R CMD INSTALL -d duckdb_*.tar.gz
        (cd tests && DUCKDB_R_TEST_EXTENSION_REQUIRED=1 R -f testthat.R)

    - name: R CMD check
      shell: bash
      run: |
        cd tools/rpkg
        _R_CHECK_CRAN_INCOMING_=FALSE _R_CHECK_PKG_SIZES_=FALSE R CMD check --as-cran -o /tmp duckdb_*.tar.gz
        if egrep 'NOTE|WARNING|ERROR' /tmp/duckdb.Rcheck/00check.log ; then exit 1; fi

    - name: Print R log (1)
      # Print logs now only if success, for the case of failure there's another identical step below.
      if: ${{ success() }}
      shell: bash
      run: |
        cat /tmp/duckdb.Rcheck/00check.log
        find /tmp/duckdb.Rcheck/ -type f -name "*.Rout*" -print0 | tee /dev/stderr | xargs -0 cat

    - name: Valgrind
      shell: bash
      run: |
        cd tools/rpkg
        export NOT_CRAN='false'
        _R_CHECK_CRAN_INCOMING_=FALSE _R_CHECK_PKG_SIZES_=FALSE R CMD check --use-valgrind -o /tmp duckdb_*.tar.gz

    - name: Print check directory tree
      if: ${{ always() }}
      shell: bash
      run: |
        ls -R /tmp/duckdb.Rcheck

    - name: Print R log (2)
      if: ${{ always() }}
      shell: bash
      run: |
        cat /tmp/duckdb.Rcheck/00check.log
        find /tmp/duckdb.Rcheck/ -type f -name "*.Rout*" -print0 | tee /dev/stderr | xargs -0 cat

    - name: Coverage
      env:
        DUCKDB_R_DEBUG: 1
      shell: Rscript {0}
      run: |
        pkgload::load_all("tools/rpkg")
        cov <- covr::codecov("tools/rpkg", relative_path = ".")

    - name: Deploy
      shell: bash
      run: python scripts/asset-upload-gha.py duckdb_r_src.tar.gz=tools/rpkg/duckdb_*.tar.gz

  rstats-linux-debug:
    name: R Package Linux debug mode
    runs-on: ubuntu-20.04
    needs: rstats-linux

    env:
      LIBARROW_BINARY : 'false'
      ARROW_RUNTIME_SIMD_LEVEL : 'AVX2'
      DUCKDB_R_DEBUG: 1
    steps:
    - uses: actions/checkout@v3
      with:
        fetch-depth: 0

    - uses: actions/setup-python@v2
      with:
        python-version: '3.7'

    - uses: r-lib/actions/setup-r@v1
      with:
        r-version: 'devel'

    - name: Install
      env:
        GITHUB_PAT: ${{ github.token }}
      shell: bash
      run: |
        sudo apt-get update -y -qq && sudo apt-get install -y -qq ninja-build libcurl4-openssl-dev
        mkdir -p $HOME/.R
        R -f tools/rpkg/dependencies.R

    - name: Build
      shell: bash
      run: |
        cd tools/rpkg
        ./configure
        R CMD INSTALL .

  rstats-windows:
    name: R Package Windows
    runs-on: windows-latest
    needs: rstats-linux

    steps:
    - uses: actions/checkout@v3
      with:
        fetch-depth: 0

    - uses: actions/setup-python@v2
      with:
        python-version: '3.7'

    - uses: r-lib/actions/setup-r@v1
      with:
        r-version: 'devel'

    - uses: r-lib/actions/setup-pandoc@v2

    - name: Install
      shell: bash
      run: |
        R -f tools/rpkg/dependencies.R

    - name: Build
      shell: bash
      run: |
        cd tools/rpkg
        ./configure
        R CMD build .
        R CMD INSTALL duckdb_*.tar.gz
        (cd tests && R -f testthat.R)
        _R_CHECK_CRAN_INCOMING_=FALSE _R_CHECK_PKG_SIZES_=FALSE R CMD check --as-cran --no-manual -o /tmp duckdb_*.tar.gz
        if egrep 'NOTE|WARNING|ERROR' /tmp/duckdb.Rcheck/00check.log ; then exit 1; fi

  rubsan:
    name: R UBSAN
    runs-on: ubuntu-latest
    needs: rstats-linux

    steps:
    - uses: actions/checkout@v3
      with:
        fetch-depth: 0

    - name: Run
      shell: bash
      run: |
        (cd tools/rpkg && ./configure && R CMD build .)
        docker run -v `pwd`:/duckdb --cap-add SYS_PTRACE wch1/r-debug:latest bash -c /duckdb/scripts/r_ubsan.sh
>>>>>>> 2000fbe9
<|MERGE_RESOLUTION|>--- conflicted
+++ resolved
@@ -1,159 +1,3 @@
-<<<<<<< HEAD
-#name: R
-#on:
-#  push:
-#    paths-ignore:
-#      - '**.md'
-#  pull_request:
-#    paths-ignore:
-#      - '**.md'
-#      - 'examples/**'
-#      - 'test/**'
-#      - 'tools/juliapkg/**'
-#      - 'tools/nodejs/**'
-#      - 'tools/pythonpkg/**'
-#      - '.github/workflows/**'
-#      - '!.github/workflows/R.yml'
-#
-#concurrency:
-#  group: ${{ github.workflow }}-${{ github.ref }}-${{ github.head_ref || '' }}-${{ github.base_ref || '' }}-${{ github.ref != 'refs/heads/master' || github.sha }}
-#  cancel-in-progress: true
-#
-#defaults:
-#  run:
-#    shell: bash
-#
-#env:
-#  GH_TOKEN: ${{ secrets.GH_TOKEN }}
-#  TWINE_PASSWORD: ${{ secrets.TWINE_PASSWORD }}
-#  AWS_ACCESS_KEY_ID: AKIAVBLKPL2ZW2T7TYFQ
-#  AWS_SECRET_ACCESS_KEY: ${{ secrets.NODE_PRE_GYP_SECRETACCESSKEY }}
-#  NODE_AUTH_TOKEN: ${{secrets.NODE_AUTH_TOKEN}}
-#
-#jobs:
-#  rstats-linux:
-#    name: R Package Linux
-#    runs-on: ubuntu-20.04
-#
-#    env:
-#      LIBARROW_BINARY : 'false'
-#      ARROW_RUNTIME_SIMD_LEVEL : 'AVX2'
-#    steps:
-#    - uses: actions/checkout@v3
-#      with:
-#        fetch-depth: 0
-#
-#    - uses: actions/setup-python@v2
-#      with:
-#        python-version: '3.7'
-#
-#    - uses: r-lib/actions/setup-r@v1
-#      with:
-#        r-version: 'devel'
-#
-#    - name: Install
-#      env:
-#        GITHUB_PAT: ${{ github.token }}
-#      run: |
-#        sudo apt-get update -y -qq && sudo apt-get install -y -qq ninja-build texlive-latex-base texlive-fonts-extra libcurl4-openssl-dev valgrind pandoc
-#        mkdir -p $HOME/.R
-#        R -f tools/rpkg/dependencies.R
-#
-#    - name: Prepare
-#      run: |
-#        cd tools/rpkg
-#        ./configure
-#        R CMD build .
-#
-#    - name: Tests
-#      run: |
-#        cd tools/rpkg
-#        R CMD INSTALL -d duckdb_*.tar.gz
-#        (cd tests && R -f testthat.R)
-#
-#    - name: R CMD check
-#      run: |
-#        cd tools/rpkg
-#        R CMD check --as-cran -o /tmp duckdb_*.tar.gz
-#        if grep WARNING /tmp/duckdb.Rcheck/00check.log ; then exit 1; fi
-#
-#    - name: Valgrind
-#      run: |
-#        cd tools/rpkg
-#        export NOT_CRAN='false'
-#        R CMD check --use-valgrind -o /tmp duckdb_*.tar.gz
-#
-#    - name: Coverage
-#      env:
-#        DUCKDB_R_DEBUG: 1
-#      run: |
-#        pkgload::load_all("tools/rpkg")
-#        cov <- covr::codecov("tools/rpkg", relative_path = ".")
-#      shell: Rscript {0}
-#
-#    - name: Print R log on failure
-#      if: ${{ failure() }}
-#      run: |
-#        ls -R /tmp/duckdb.Rcheck
-#        cat /tmp/duckdb.Rcheck/00check.log
-#        cat /tmp/duckdb.Rcheck/tests/testthat.Rout.fail
-#
-#    - name: Deploy
-#      run: python scripts/asset-upload-gha.py duckdb_r_src.tar.gz=tools/rpkg/duckdb_*.tar.gz
-#
-#  rstats-windows:
-#    name: R Package Windows
-#    runs-on: windows-latest
-#    needs: rstats-linux
-#
-#    steps:
-#    - uses: actions/checkout@v3
-#      with:
-#        fetch-depth: 0
-#
-#    - uses: actions/setup-python@v2
-#      with:
-#        python-version: '3.7'
-#
-#    - uses: r-lib/actions/setup-r@v1
-#      with:
-#        r-version: 'devel'
-#
-#    - name: Install
-#      run: |
-#        R -f tools/rpkg/dependencies.R
-#
-#    - name: Build
-#      run: |
-#        cd tools/rpkg
-#        ./configure
-#        R CMD build .
-#        R CMD INSTALL duckdb_*.tar.gz
-#        (cd tests && R -f testthat.R)
-#        R CMD check --as-cran --no-manual -o /tmp duckdb_*.tar.gz
-#        if grep WARNING /tmp/duckdb.Rcheck/00check.log ; then exit 1; fi
-#
-#  rubsan:
-#    name: R UBSAN
-#    runs-on: ubuntu-latest
-#    needs: rstats-linux
-#
-#    steps:
-#    - uses: actions/checkout@v3
-#      with:
-#        fetch-depth: 0
-#
-#    - name: Run
-#      run: |
-#        (cd tools/rpkg && ./configure && R CMD build .)
-#        docker run -v `pwd`:/duckdb --cap-add SYS_PTRACE wch1/r-debug:latest bash -c "mkdir -p ~/.R && echo -e \"PKG_CFLAGS=-fno-sanitize-recover=all\\nPKG_CXXFLAGS=-fno-sanitize-recover=all\" > ~/.R/Makevars && export CMAKE_UNITY_BUILD=OFF ARROW_R_DEV=TRUE LIBARROW_BINARY=true && cd /duckdb/tools/rpkg/ && RDsan -f dependencies.R && RDsan CMD INSTALL duckdb_*.tar.gz && cd tests && UBSAN_OPTIONS=print_stacktrace=1 RDsan -f testthat.R"
-#
-#    - name: Print R log on failure
-#      if: ${{ failure() }}
-#      run: |
-#        cat duckdb.Rcheck/00check.log
-#        cat duckdb.Rcheck/tests/testthat.Rout.fail
-=======
 name: R
 on:
   push:
@@ -390,5 +234,4 @@
       shell: bash
       run: |
         (cd tools/rpkg && ./configure && R CMD build .)
-        docker run -v `pwd`:/duckdb --cap-add SYS_PTRACE wch1/r-debug:latest bash -c /duckdb/scripts/r_ubsan.sh
->>>>>>> 2000fbe9
+        docker run -v `pwd`:/duckdb --cap-add SYS_PTRACE wch1/r-debug:latest bash -c /duckdb/scripts/r_ubsan.sh
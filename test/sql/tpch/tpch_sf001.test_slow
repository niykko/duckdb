--- conflicted
+++ resolved
@@ -5,11 +5,10 @@
 require tpch
 
 statement ok
-<<<<<<< HEAD
 pragma verify_external
-=======
+
+statement ok
 PRAGMA verify_serializer
->>>>>>> c0a4ab96
 
 statement ok
 CALL dbgen(sf=0.01);

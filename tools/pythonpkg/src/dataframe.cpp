--- conflicted
+++ resolved
@@ -37,15 +37,7 @@
 		return false;
 	}
 
-<<<<<<< HEAD
-<<<<<<< Updated upstream
-	auto arrow_dtype = import_cache.pandas().core.arrays.arrow.dtype.ArrowDtype();
-=======
 	auto arrow_dtype = import_cache.pandas.ArrowDtype();
->>>>>>> Stashed changes
-=======
-	auto arrow_dtype = import_cache.pandas().ArrowDtype();
->>>>>>> 149f0e89
 	for (auto &dtype : dtypes) {
 		if (py::isinstance(dtype, arrow_dtype)) {
 			return true;

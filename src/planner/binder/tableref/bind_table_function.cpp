--- conflicted
+++ resolved
@@ -162,22 +162,14 @@
 			auto &arrow_bind = bind_data->Cast<PyTableFunctionData>();
 			arrow_bind.external_dependency = std::move(external_dependency);
 		}
-<<<<<<< HEAD
+
 		if (table_function.name == "read_csv" || table_function.name == "read_csv_auto") {
 			auto &csv_bind = bind_data->Cast<ReadCSVData>();
 			if (table_function.with_ordinality) {
-				csv_bind.single_threaded = true;
 				csv_bind.original_ordinality_id = id;
 				csv_bind.with_ordinality = true;
 			}
-			if (csv_bind.single_threaded) {
-				table_function.extra_info = "(Single-Threaded)";
-			} else {
-				table_function.extra_info = "(Multi-Threaded)";
-			}
-		}
-=======
->>>>>>> 5b391512
+		}
 	} else {
 		throw InvalidInputException("Cannot call function \"%s\" directly - it has no bind function",
 		                            table_function.name);

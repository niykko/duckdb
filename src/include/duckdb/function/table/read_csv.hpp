--- conflicted
+++ resolved
@@ -14,114 +14,107 @@
 #include "duckdb/execution/operator/csv_scanner/buffer_manager/csv_file_handle.hpp"
 #include "duckdb/execution/operator/csv_scanner/options/csv_reader_options.hpp"
 #include "duckdb/execution/operator/csv_scanner/state_machine/csv_state_machine_cache.hpp"
+#include "duckdb/execution/operator/csv_scanner/table_function/csv_file_scanner.hpp"
 #include "duckdb/function/built_in_functions.hpp"
 #include "duckdb/function/scalar/strftime_format.hpp"
 #include "duckdb/function/table_function.hpp"
-#include "duckdb/execution/operator/csv_scanner/table_function/csv_file_scanner.hpp"
 
 namespace duckdb {
-class BaseScanner;
-class StringValueScanner;
+	class BaseScanner;
+	class StringValueScanner;
 
-class ReadCSV {
-public:
-	static unique_ptr<CSVFileHandle> OpenCSV(const string &file_path, FileCompressionType compression,
-	                                         ClientContext &context);
-};
+	class ReadCSV {
+	public:
+		static unique_ptr<CSVFileHandle> OpenCSV(const string &file_path, FileCompressionType compression,
+												 ClientContext &context);
+	};
 
-struct BaseCSVData : public TableFunctionData {
-	virtual ~BaseCSVData() {
-	}
-	//! The file path of the CSV file to read or write
-	vector<string> files;
-	//! The CSV reader options
-	CSVReaderOptions options;
-	//! Offsets for generated columns
-	idx_t filename_col_idx;
-	idx_t hive_partition_col_idx;
+	struct BaseCSVData : public TableFunctionData {
+		virtual ~BaseCSVData() {
+		}
+		//! The file path of the CSV file to read or write
+		vector<string> files;
+		//! The CSV reader options
+		CSVReaderOptions options;
+		//! Offsets for generated columns
+		idx_t filename_col_idx;
+		idx_t hive_partition_col_idx;
 
-	void Finalize();
-};
+		void Finalize();
+	};
 
-struct WriteCSVData : public BaseCSVData {
-	WriteCSVData(string file_path, vector<LogicalType> sql_types, vector<string> names)
-	    : sql_types(std::move(sql_types)) {
-		files.push_back(std::move(file_path));
-		options.name_list = std::move(names);
-	}
+	struct WriteCSVData : public BaseCSVData {
+		WriteCSVData(string file_path, vector<LogicalType> sql_types, vector<string> names)
+				: sql_types(std::move(sql_types)) {
+			files.push_back(std::move(file_path));
+			options.name_list = std::move(names);
+		}
 
-	//! The SQL types to write
-	vector<LogicalType> sql_types;
-	//! The newline string to write
-	string newline = "\n";
-	//! The size of the CSV file (in bytes) that we buffer before we flush it to disk
-	idx_t flush_size = 4096 * 8;
-	//! For each byte whether or not the CSV file requires quotes when containing the byte
-	unsafe_unique_array<bool> requires_quotes;
-};
+		//! The SQL types to write
+		vector<LogicalType> sql_types;
+		//! The newline string to write
+		string newline = "\n";
+		//! The size of the CSV file (in bytes) that we buffer before we flush it to disk
+		idx_t flush_size = 4096 * 8;
+		//! For each byte whether or not the CSV file requires quotes when containing the byte
+		unsafe_unique_array<bool> requires_quotes;
+	};
 
-struct ColumnInfo {
-	ColumnInfo() {
-	}
-	ColumnInfo(vector<std::string> names_p, vector<LogicalType> types_p) {
-		names = std::move(names_p);
-		types = std::move(types_p);
-	}
-	void Serialize(Serializer &serializer) const;
-	static ColumnInfo Deserialize(Deserializer &deserializer);
+	struct ColumnInfo {
+		ColumnInfo() {
+		}
+		ColumnInfo(vector<std::string> names_p, vector<LogicalType> types_p) {
+			names = std::move(names_p);
+			types = std::move(types_p);
+		}
+		void Serialize(Serializer &serializer) const;
+		static ColumnInfo Deserialize(Deserializer &deserializer);
 
-	vector<std::string> names;
-	vector<LogicalType> types;
-};
+		vector<std::string> names;
+		vector<LogicalType> types;
+	};
 
-struct ReadCSVData : public BaseCSVData {
-	ReadCSVData();
-	//! The expected SQL types to read from the file
-	vector<LogicalType> csv_types;
-	//! The expected SQL names to be read from the file
-	vector<string> csv_names;
-	//! The expected SQL types to be returned from the read - including added constants (e.g. filename, hive partitions)
-	vector<LogicalType> return_types;
-	//! The expected SQL names to be returned from the read - including added constants (e.g. filename, hive partitions)
-	vector<string> return_names;
-	//! The buffer manager (if any): this is used when automatic detection is used during binding.
-	//! In this case, some CSV buffers have already been read and can be reused.
-	shared_ptr<CSVBufferManager> buffer_manager;
-	unique_ptr<CSVFileScan> initial_reader;
-	//! The union readers are created (when csv union_by_name option is on) during binding
-	//! Those readers can be re-used during ReadCSVFunction
-	vector<unique_ptr<CSVFileScan>> union_readers;
-	//! Reader bind data
-	MultiFileReaderBindData reader_bind;
-	vector<ColumnInfo> column_info;
-<<<<<<< HEAD
-	//! The CSVStateMachineCache caches state machines created for sniffing and parsing csv files
-	//! We cache them because when reading very small csv files, the cost of creating all the possible
-	//! State machines for sniffing becomes a major bottleneck.
-	CSVStateMachineCache state_machine_cache;
-	bool with_ordinality = false;
-	idx_t original_ordinality_id;
-=======
->>>>>>> 5b391512
+	struct ReadCSVData : public BaseCSVData {
+		ReadCSVData();
+		//! The expected SQL types to read from the file
+		vector<LogicalType> csv_types;
+		//! The expected SQL names to be read from the file
+		vector<string> csv_names;
+		//! The expected SQL types to be returned from the read - including added constants (e.g. filename, hive partitions)
+		vector<LogicalType> return_types;
+		//! The expected SQL names to be returned from the read - including added constants (e.g. filename, hive partitions)
+		vector<string> return_names;
+		//! The buffer manager (if any): this is used when automatic detection is used during binding.
+		//! In this case, some CSV buffers have already been read and can be reused.
+		shared_ptr<CSVBufferManager> buffer_manager;
+		unique_ptr<CSVFileScan> initial_reader;
+		//! The union readers are created (when csv union_by_name option is on) during binding
+		//! Those readers can be re-used during ReadCSVFunction
+		vector<unique_ptr<CSVFileScan>> union_readers;
+		//! Reader bind data
+		MultiFileReaderBindData reader_bind;
+		vector<ColumnInfo> column_info;
+		bool with_ordinality = false;
+		idx_t original_ordinality_id;
 
-	void Initialize(unique_ptr<CSVFileScan> &reader) {
-		this->initial_reader = std::move(reader);
-	}
-	void FinalizeRead(ClientContext &context);
+		void Initialize(unique_ptr<CSVFileScan> &reader) {
+			this->initial_reader = std::move(reader);
+		}
+		void FinalizeRead(ClientContext &context);
 
-	void Serialize(Serializer &serializer) const;
-	static unique_ptr<ReadCSVData> Deserialize(Deserializer &deserializer);
-};
+		void Serialize(Serializer &serializer) const;
+		static unique_ptr<ReadCSVData> Deserialize(Deserializer &deserializer);
+	};
 
-struct CSVCopyFunction {
-	static void RegisterFunction(BuiltinFunctions &set);
-};
+	struct CSVCopyFunction {
+		static void RegisterFunction(BuiltinFunctions &set);
+	};
 
-struct ReadCSVTableFunction {
-	static TableFunction GetFunction();
-	static TableFunction GetAutoFunction();
-	static void ReadCSVAddNamedParameters(TableFunction &table_function);
-	static void RegisterFunction(BuiltinFunctions &set);
-};
+	struct ReadCSVTableFunction {
+		static TableFunction GetFunction();
+		static TableFunction GetAutoFunction();
+		static void ReadCSVAddNamedParameters(TableFunction &table_function);
+		static void RegisterFunction(BuiltinFunctions &set);
+	};
 
 } // namespace duckdb
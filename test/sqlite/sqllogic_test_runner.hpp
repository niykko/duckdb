//===----------------------------------------------------------------------===//
//                         DuckDB
//
// sqllogic_test_runner.hpp
//
//
//===----------------------------------------------------------------------===//

#pragma once

#include "duckdb.hpp"
#include "duckdb/common/mutex.hpp"
#include "sqllogic_command.hpp"

namespace duckdb {

class Command;
class LoopCommand;

class SQLLogicTestRunner {
public:
	SQLLogicTestRunner(string dbpath);
	~SQLLogicTestRunner();

	string dbpath;
	vector<string> loaded_databases;
	duckdb::unique_ptr<DuckDB> db;
	duckdb::unique_ptr<Connection> con;
	duckdb::unique_ptr<DBConfig> config;
	unordered_set<string> extensions;
	unordered_map<string, duckdb::unique_ptr<Connection>> named_connection_map;
	bool output_hash_mode = false;
	bool output_result_mode = false;
	bool debug_mode = false;
	atomic<bool> finished_processing_file;
	int32_t hash_threshold = 0;
	vector<LoopCommand *> active_loops;
	duckdb::unique_ptr<Command> top_level_loop;
	bool original_sqlite_test = false;
	bool output_sql = false;
	bool enable_verification = false;
	bool skip_reload = false;
	unordered_map<string, string> environment_variables;

	// If these error msgs occur in a test, the test will abort but still count as passed
	unordered_set<string> ignore_error_messages = {"HTTP", "Unable to connect"};
	// If these error msgs occur a statement that is expected to fail, the test will fail
	unordered_set<string> always_fail_error_messages = {"differs from original result!", "INTERNAL"};

	//! The map converting the labels to the hash values
	unordered_map<string, string> hash_label_map;
	unordered_map<string, duckdb::unique_ptr<QueryResult>> result_label_map;
	mutex log_lock;

public:
	void ExecuteFile(string script);
	void LoadDatabase(string dbpath);

	string ReplaceKeywords(string input);

	bool InLoop() {
		return !active_loops.empty();
	}
<<<<<<< HEAD
	void ExecuteCommand(duckdb::unique_ptr<Command> command);
=======
	void ExecuteCommand(unique_ptr<Command> command);
	void Reconnect();
>>>>>>> 4be6bdb5
	void StartLoop(LoopDefinition loop);
	void EndLoop();
	static string ReplaceLoopIterator(string text, string loop_iterator_name, string replacement);
	static string LoopReplacement(string text, const vector<LoopDefinition> &loops);
	static bool ForEachTokenReplace(const string &parameter, vector<string> &result);
};

} // namespace duckdb<|MERGE_RESOLUTION|>--- conflicted
+++ resolved
@@ -61,12 +61,8 @@
 	bool InLoop() {
 		return !active_loops.empty();
 	}
-<<<<<<< HEAD
-	void ExecuteCommand(duckdb::unique_ptr<Command> command);
-=======
 	void ExecuteCommand(unique_ptr<Command> command);
 	void Reconnect();
->>>>>>> 4be6bdb5
 	void StartLoop(LoopDefinition loop);
 	void EndLoop();
 	static string ReplaceLoopIterator(string text, string loop_iterator_name, string replacement);

--- conflicted
+++ resolved
@@ -449,16 +449,6 @@
 	DUCKDB_API static vector<unique_ptr<Vector>> &GetEntries(Vector &vector);
 };
 
-<<<<<<< HEAD
-enum class UnionInvalidReason : uint8_t {
-	VALID,
-	TAG_OUT_OF_RANGE,
-	NO_MEMBERS,
-	VALIDITY_OVERLAP,
-	TAG_MISMATCH,
-	NULL_TAG
-};
-=======
 struct ArrayVector {
 	//! Gets a reference to the underlying child-vector of an array
 	DUCKDB_API static const Vector &GetEntry(const Vector &vector);
@@ -474,7 +464,6 @@
 };
 
 enum class UnionInvalidReason : uint8_t { VALID, TAG_OUT_OF_RANGE, NO_MEMBERS, VALIDITY_OVERLAP, TAG_MISMATCH };
->>>>>>> a00428dd
 
 struct UnionVector {
 	// Unions are stored as structs, but the first child is always the "tag"

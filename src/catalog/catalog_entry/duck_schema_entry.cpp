#include "duckdb/catalog/catalog_entry/duck_schema_entry.hpp"
#include "duckdb/catalog/default/default_functions.hpp"
#include "duckdb/catalog/default/default_types.hpp"
#include "duckdb/catalog/default/default_views.hpp"
#include "duckdb/catalog/catalog_entry/collate_catalog_entry.hpp"
#include "duckdb/catalog/catalog_entry/copy_function_catalog_entry.hpp"
#include "duckdb/catalog/catalog_entry/duck_index_entry.hpp"
#include "duckdb/catalog/catalog_entry/pragma_function_catalog_entry.hpp"
#include "duckdb/catalog/catalog_entry/sequence_catalog_entry.hpp"
#include "duckdb/catalog/catalog_entry/table_function_catalog_entry.hpp"
#include "duckdb/catalog/catalog_entry/type_catalog_entry.hpp"
#include "duckdb/catalog/catalog_entry/view_catalog_entry.hpp"
#include "duckdb/catalog/catalog_entry/aggregate_function_catalog_entry.hpp"
#include "duckdb/catalog/catalog_entry/scalar_function_catalog_entry.hpp"
#include "duckdb/catalog/catalog_entry/scalar_macro_catalog_entry.hpp"
#include "duckdb/catalog/catalog_entry/table_macro_catalog_entry.hpp"
#include "duckdb/catalog/catalog_entry/duck_table_entry.hpp"
#include "duckdb/catalog/catalog_entry/table_catalog_entry.hpp"
#include "duckdb/catalog/dependency_list.hpp"
#include "duckdb/planner/constraints/bound_foreign_key_constraint.hpp"
#include "duckdb/parser/constraints/foreign_key_constraint.hpp"
#include "duckdb/parser/parsed_data/alter_table_info.hpp"
#include "duckdb/parser/parsed_data/create_scalar_function_info.hpp"
#include "duckdb/storage/data_table.hpp"
#include "duckdb/planner/parsed_data/bound_create_table_info.hpp"
#include "duckdb/parser/parsed_data/create_collation_info.hpp"
#include "duckdb/parser/parsed_data/create_copy_function_info.hpp"
#include "duckdb/parser/parsed_data/create_index_info.hpp"
#include "duckdb/parser/parsed_data/create_pragma_function_info.hpp"
#include "duckdb/parser/parsed_data/create_schema_info.hpp"
#include "duckdb/parser/parsed_data/create_sequence_info.hpp"
#include "duckdb/parser/parsed_data/create_table_function_info.hpp"
#include "duckdb/parser/parsed_data/create_type_info.hpp"
#include "duckdb/parser/parsed_data/create_view_info.hpp"
#include "duckdb/parser/parsed_data/drop_info.hpp"
#include "duckdb/transaction/meta_transaction.hpp"
#include "duckdb/main/attached_database.hpp"

namespace duckdb {

static void FindForeignKeyInformation(TableCatalogEntry &table, AlterForeignKeyType alter_fk_type,
                                      vector<unique_ptr<AlterForeignKeyInfo>> &fk_arrays) {
	auto &constraints = table.GetConstraints();
	auto &catalog = table.ParentCatalog();
	auto &name = table.name;
	for (idx_t i = 0; i < constraints.size(); i++) {
		auto &cond = constraints[i];
		if (cond->type != ConstraintType::FOREIGN_KEY) {
			continue;
		}
		auto &fk = cond->Cast<ForeignKeyConstraint>();
		if (fk.info.type == ForeignKeyType::FK_TYPE_FOREIGN_KEY_TABLE) {
			AlterEntryData alter_data(catalog.GetName(), fk.info.schema, fk.info.table,
			                          OnEntryNotFound::THROW_EXCEPTION);
			fk_arrays.push_back(make_uniq<AlterForeignKeyInfo>(std::move(alter_data), name, fk.pk_columns,
			                                                   fk.fk_columns, fk.info.pk_keys, fk.info.fk_keys,
			                                                   alter_fk_type));
		} else if (fk.info.type == ForeignKeyType::FK_TYPE_PRIMARY_KEY_TABLE &&
		           alter_fk_type == AlterForeignKeyType::AFT_DELETE) {
			throw CatalogException("Could not drop the table because this table is main key table of the table \"%s\"",
			                       fk.info.table);
		}
	}
}

static void LazyLoadIndexes(ClientContext &context, CatalogEntry &entry) {
	if (entry.type == CatalogType::TABLE_ENTRY) {
		auto &table_entry = entry.Cast<TableCatalogEntry>();
		table_entry.GetStorage().InitializeIndexes(context);
	} else if (entry.type == CatalogType::INDEX_ENTRY) {
		auto &index_entry = entry.Cast<IndexCatalogEntry>();
		auto &table_entry = Catalog::GetEntry(context, CatalogType::TABLE_ENTRY, index_entry.catalog.GetName(),
		                                      index_entry.GetSchemaName(), index_entry.GetTableName())
		                        .Cast<TableCatalogEntry>();
		table_entry.GetStorage().InitializeIndexes(context);
	}
}

DuckSchemaEntry::DuckSchemaEntry(Catalog &catalog, CreateSchemaInfo &info)
    : SchemaCatalogEntry(catalog, info), tables(catalog, make_uniq<DefaultViewGenerator>(catalog, *this)),
      indexes(catalog), table_functions(catalog), copy_functions(catalog), pragma_functions(catalog),
      functions(catalog, make_uniq<DefaultFunctionGenerator>(catalog, *this)), sequences(catalog), collations(catalog),
      types(catalog, make_uniq<DefaultTypeGenerator>(catalog, *this)) {
}

unique_ptr<CatalogEntry> DuckSchemaEntry::Copy(ClientContext &context) const {
	auto info_copy = GetInfo();
	auto &cast_info = info_copy->Cast<CreateSchemaInfo>();

	auto result = make_uniq<DuckSchemaEntry>(catalog, cast_info);

	return std::move(result);
}

optional_ptr<CatalogEntry> DuckSchemaEntry::AddEntryInternal(CatalogTransaction transaction,
                                                             unique_ptr<StandardEntry> entry,
                                                             OnCreateConflict on_conflict,
                                                             LogicalDependencyList dependencies) {
	auto entry_name = entry->name;
	auto entry_type = entry->type;
	auto result = entry.get();

	if (transaction.context) {
		auto &meta = MetaTransaction::Get(transaction.GetContext());
		auto modified_database = meta.ModifiedDatabase();
		auto &db = ParentCatalog().GetAttached();
		if (!db.IsTemporary() && !db.IsSystem()) {
			if (!modified_database || !RefersToSameObject(*modified_database, ParentCatalog().GetAttached())) {
				throw InternalException(
				    "DuckSchemaEntry::AddEntryInternal called but this database is not marked as modified");
			}
		}
	}
	// first find the set for this entry
	auto &set = GetCatalogSet(entry_type);
	dependencies.AddDependency(*this);
	if (on_conflict == OnCreateConflict::REPLACE_ON_CONFLICT) {
		// CREATE OR REPLACE: first try to drop the entry
		auto old_entry = set.GetEntry(transaction, entry_name);
		if (old_entry) {
			if (old_entry->type != entry_type) {
				throw CatalogException("Existing object %s is of type %s, trying to replace with type %s", entry_name,
				                       CatalogTypeToString(old_entry->type), CatalogTypeToString(entry_type));
			}
			(void)set.DropEntry(transaction, entry_name, false, entry->internal);
		}
	}
	// now try to add the entry
	if (!set.CreateEntry(transaction, entry_name, std::move(entry), dependencies)) {
		// entry already exists!
		if (on_conflict == OnCreateConflict::ERROR_ON_CONFLICT) {
			throw CatalogException::EntryAlreadyExists(entry_type, entry_name);
		} else {
			return nullptr;
		}
	}
	return result;
}

optional_ptr<CatalogEntry> DuckSchemaEntry::CreateTable(CatalogTransaction transaction, BoundCreateTableInfo &info) {
	auto table = make_uniq<DuckTableEntry>(catalog, *this, info);
<<<<<<< HEAD
	auto entry = AddEntryInternal(transaction, std::move(table), info.Base().on_conflict, info.dependencies);
	if (!entry) {
		return nullptr;
	}
=======
	auto &storage = table->GetStorage();
	storage.info->cardinality = storage.GetTotalRows();
>>>>>>> 737a3754

	// add a foreign key constraint in main key table if there is a foreign key constraint
	vector<unique_ptr<AlterForeignKeyInfo>> fk_arrays;
	FindForeignKeyInformation(*table, AlterForeignKeyType::AFT_ADD, fk_arrays);
	for (idx_t i = 0; i < fk_arrays.size(); i++) {
		// alter primary key table
		auto &fk_info = *fk_arrays[i];
		catalog.Alter(transaction.GetContext(), fk_info);

		// make a dependency between this table and referenced table
		auto &set = GetCatalogSet(CatalogType::TABLE_ENTRY);
		info.dependencies.AddDependency(*set.GetEntry(transaction, fk_info.name));
	}

	auto entry = AddEntryInternal(transaction, std::move(table), info.Base().on_conflict, info.dependencies);
	if (!entry) {
		return nullptr;
	}

	return entry;
}

optional_ptr<CatalogEntry> DuckSchemaEntry::CreateFunction(CatalogTransaction transaction, CreateFunctionInfo &info) {
	if (info.on_conflict == OnCreateConflict::ALTER_ON_CONFLICT) {
		// check if the original entry exists
		auto &catalog_set = GetCatalogSet(info.type);
		auto current_entry = catalog_set.GetEntry(transaction, info.name);
		if (current_entry) {
			// the current entry exists - alter it instead
			auto alter_info = info.GetAlterInfo();
			Alter(transaction.GetContext(), *alter_info);
			return nullptr;
		}
	}
	unique_ptr<StandardEntry> function;
	switch (info.type) {
	case CatalogType::SCALAR_FUNCTION_ENTRY:
		function = make_uniq_base<StandardEntry, ScalarFunctionCatalogEntry>(catalog, *this,
		                                                                     info.Cast<CreateScalarFunctionInfo>());
		break;
	case CatalogType::TABLE_FUNCTION_ENTRY:
		function = make_uniq_base<StandardEntry, TableFunctionCatalogEntry>(catalog, *this,
		                                                                    info.Cast<CreateTableFunctionInfo>());
		break;
	case CatalogType::MACRO_ENTRY:
		// create a macro function
		function = make_uniq_base<StandardEntry, ScalarMacroCatalogEntry>(catalog, *this, info.Cast<CreateMacroInfo>());
		break;

	case CatalogType::TABLE_MACRO_ENTRY:
		// create a macro table function
		function = make_uniq_base<StandardEntry, TableMacroCatalogEntry>(catalog, *this, info.Cast<CreateMacroInfo>());
		break;
	case CatalogType::AGGREGATE_FUNCTION_ENTRY:
		D_ASSERT(info.type == CatalogType::AGGREGATE_FUNCTION_ENTRY);
		// create an aggregate function
		function = make_uniq_base<StandardEntry, AggregateFunctionCatalogEntry>(
		    catalog, *this, info.Cast<CreateAggregateFunctionInfo>());
		break;
	default:
		throw InternalException("Unknown function type \"%s\"", CatalogTypeToString(info.type));
	}
	function->internal = info.internal;
	return AddEntry(transaction, std::move(function), info.on_conflict);
}

optional_ptr<CatalogEntry> DuckSchemaEntry::AddEntry(CatalogTransaction transaction, unique_ptr<StandardEntry> entry,
                                                     OnCreateConflict on_conflict) {
	LogicalDependencyList dependencies;
	return AddEntryInternal(transaction, std::move(entry), on_conflict, dependencies);
}

optional_ptr<CatalogEntry> DuckSchemaEntry::CreateSequence(CatalogTransaction transaction, CreateSequenceInfo &info) {
	auto sequence = make_uniq<SequenceCatalogEntry>(catalog, *this, info);
	return AddEntry(transaction, std::move(sequence), info.on_conflict);
}

optional_ptr<CatalogEntry> DuckSchemaEntry::CreateType(CatalogTransaction transaction, CreateTypeInfo &info) {
	auto type_entry = make_uniq<TypeCatalogEntry>(catalog, *this, info);
	return AddEntry(transaction, std::move(type_entry), info.on_conflict);
}

optional_ptr<CatalogEntry> DuckSchemaEntry::CreateView(CatalogTransaction transaction, CreateViewInfo &info) {
	auto view = make_uniq<ViewCatalogEntry>(catalog, *this, info);
	return AddEntry(transaction, std::move(view), info.on_conflict);
}

optional_ptr<CatalogEntry> DuckSchemaEntry::CreateIndex(ClientContext &context, CreateIndexInfo &info,
                                                        TableCatalogEntry &table) {
	LogicalDependencyList dependencies;
	dependencies.AddDependency(table);

	// currently, we can not alter PK/FK/UNIQUE constraints
	// concurrency-safe name checks against other INDEX catalog entries happens in the catalog
	if (info.on_conflict != OnCreateConflict::IGNORE_ON_CONFLICT &&
	    !table.GetStorage().IndexNameIsUnique(info.index_name)) {
		throw CatalogException("An index with the name " + info.index_name + " already exists!");
	}

	auto index = make_uniq<DuckIndexEntry>(catalog, *this, info);
	return AddEntryInternal(GetCatalogTransaction(context), std::move(index), info.on_conflict, dependencies);
}

optional_ptr<CatalogEntry> DuckSchemaEntry::CreateCollation(CatalogTransaction transaction, CreateCollationInfo &info) {
	auto collation = make_uniq<CollateCatalogEntry>(catalog, *this, info);
	collation->internal = info.internal;
	return AddEntry(transaction, std::move(collation), info.on_conflict);
}

optional_ptr<CatalogEntry> DuckSchemaEntry::CreateTableFunction(CatalogTransaction transaction,
                                                                CreateTableFunctionInfo &info) {
	auto table_function = make_uniq<TableFunctionCatalogEntry>(catalog, *this, info);
	table_function->internal = info.internal;
	return AddEntry(transaction, std::move(table_function), info.on_conflict);
}

optional_ptr<CatalogEntry> DuckSchemaEntry::CreateCopyFunction(CatalogTransaction transaction,
                                                               CreateCopyFunctionInfo &info) {
	auto copy_function = make_uniq<CopyFunctionCatalogEntry>(catalog, *this, info);
	copy_function->internal = info.internal;
	return AddEntry(transaction, std::move(copy_function), info.on_conflict);
}

optional_ptr<CatalogEntry> DuckSchemaEntry::CreatePragmaFunction(CatalogTransaction transaction,
                                                                 CreatePragmaFunctionInfo &info) {
	auto pragma_function = make_uniq<PragmaFunctionCatalogEntry>(catalog, *this, info);
	pragma_function->internal = info.internal;
	return AddEntry(transaction, std::move(pragma_function), info.on_conflict);
}

void DuckSchemaEntry::Alter(ClientContext &context, AlterInfo &info) {
	CatalogType type = info.GetCatalogType();

	auto &set = GetCatalogSet(type);
	auto transaction = GetCatalogTransaction(context);
	if (info.type == AlterType::CHANGE_OWNERSHIP) {
		if (!set.AlterOwnership(transaction, info.Cast<ChangeOwnershipInfo>())) {
			throw CatalogException("Couldn't change ownership!");
		}
	} else {
		string name = info.name;
		if (!set.AlterEntry(transaction, name, info)) {
			throw CatalogException::MissingEntry(type, name, string());
		}
	}
}

void DuckSchemaEntry::Scan(ClientContext &context, CatalogType type,
                           const std::function<void(CatalogEntry &)> &callback) {
	auto &set = GetCatalogSet(type);
	set.Scan(GetCatalogTransaction(context), callback);
}

void DuckSchemaEntry::Scan(CatalogType type, const std::function<void(CatalogEntry &)> &callback) {
	auto &set = GetCatalogSet(type);
	set.Scan(callback);
}

void DuckSchemaEntry::DropEntry(ClientContext &context, DropInfo &info) {
	auto &set = GetCatalogSet(info.type);

	// first find the entry
	auto transaction = GetCatalogTransaction(context);
	auto existing_entry = set.GetEntry(transaction, info.name);
	if (!existing_entry) {
		throw InternalException("Failed to drop entry \"%s\" - entry could not be found", info.name);
	}
	if (existing_entry->type != info.type) {
		throw CatalogException("Existing object %s is of type %s, trying to replace with type %s", info.name,
		                       CatalogTypeToString(existing_entry->type), CatalogTypeToString(info.type));
	}

	// if this is a index or table with indexes, initialize any unknown index instances
	LazyLoadIndexes(context, *existing_entry);

	// if there is a foreign key constraint, get that information
	vector<unique_ptr<AlterForeignKeyInfo>> fk_arrays;
	if (existing_entry->type == CatalogType::TABLE_ENTRY) {
		FindForeignKeyInformation(existing_entry->Cast<TableCatalogEntry>(), AlterForeignKeyType::AFT_DELETE,
		                          fk_arrays);
	}

	if (!set.DropEntry(transaction, info.name, info.cascade, info.allow_drop_internal)) {
		throw InternalException("Could not drop element because of an internal error");
	}

	// remove the foreign key constraint in main key table if main key table's name is valid
	for (idx_t i = 0; i < fk_arrays.size(); i++) {
		// alter primary key table
		catalog.Alter(context, *fk_arrays[i]);
	}
}

optional_ptr<CatalogEntry> DuckSchemaEntry::GetEntry(CatalogTransaction transaction, CatalogType type,
                                                     const string &name) {
	return GetCatalogSet(type).GetEntry(transaction, name);
}

SimilarCatalogEntry DuckSchemaEntry::GetSimilarEntry(CatalogTransaction transaction, CatalogType type,
                                                     const string &name) {
	return GetCatalogSet(type).SimilarEntry(transaction, name);
}

CatalogSet &DuckSchemaEntry::GetCatalogSet(CatalogType type) {
	switch (type) {
	case CatalogType::VIEW_ENTRY:
	case CatalogType::TABLE_ENTRY:
		return tables;
	case CatalogType::INDEX_ENTRY:
		return indexes;
	case CatalogType::TABLE_FUNCTION_ENTRY:
	case CatalogType::TABLE_MACRO_ENTRY:
		return table_functions;
	case CatalogType::COPY_FUNCTION_ENTRY:
		return copy_functions;
	case CatalogType::PRAGMA_FUNCTION_ENTRY:
		return pragma_functions;
	case CatalogType::AGGREGATE_FUNCTION_ENTRY:
	case CatalogType::SCALAR_FUNCTION_ENTRY:
	case CatalogType::MACRO_ENTRY:
		return functions;
	case CatalogType::SEQUENCE_ENTRY:
		return sequences;
	case CatalogType::COLLATION_ENTRY:
		return collations;
	case CatalogType::TYPE_ENTRY:
		return types;
	default:
		throw InternalException("Unsupported catalog type in schema");
	}
}

void DuckSchemaEntry::Verify(Catalog &catalog) {
	InCatalogEntry::Verify(catalog);

	tables.Verify(catalog);
	indexes.Verify(catalog);
	table_functions.Verify(catalog);
	copy_functions.Verify(catalog);
	pragma_functions.Verify(catalog);
	functions.Verify(catalog);
	sequences.Verify(catalog);
	collations.Verify(catalog);
	types.Verify(catalog);
}

} // namespace duckdb<|MERGE_RESOLUTION|>--- conflicted
+++ resolved
@@ -139,15 +139,6 @@
 
 optional_ptr<CatalogEntry> DuckSchemaEntry::CreateTable(CatalogTransaction transaction, BoundCreateTableInfo &info) {
 	auto table = make_uniq<DuckTableEntry>(catalog, *this, info);
-<<<<<<< HEAD
-	auto entry = AddEntryInternal(transaction, std::move(table), info.Base().on_conflict, info.dependencies);
-	if (!entry) {
-		return nullptr;
-	}
-=======
-	auto &storage = table->GetStorage();
-	storage.info->cardinality = storage.GetTotalRows();
->>>>>>> 737a3754
 
 	// add a foreign key constraint in main key table if there is a foreign key constraint
 	vector<unique_ptr<AlterForeignKeyInfo>> fk_arrays;

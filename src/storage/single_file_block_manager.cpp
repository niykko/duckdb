--- conflicted
+++ resolved
@@ -285,8 +285,7 @@
 	free_list_id = header.free_list;
 	meta_block = header.meta_block;
 	iteration_count = header.iteration;
-<<<<<<< HEAD
-	max_block = header.block_count;
+	max_block = NumericCast<block_id_t>(header.block_count);
 
 	if (block_alloc_size.IsValid() && block_alloc_size.GetIndex() != header.block_alloc_size) {
 		throw InvalidInputException("cannot initialize the same database with a different block size: provided block "
@@ -302,9 +301,6 @@
 	}
 
 	SetBlockAllocSize(header.block_alloc_size);
-=======
-	max_block = NumericCast<block_id_t>(header.block_count);
->>>>>>> e9b009b4
 }
 
 void SingleFileBlockManager::LoadFreeList() {

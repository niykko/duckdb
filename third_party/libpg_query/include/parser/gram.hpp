--- conflicted
+++ resolved
@@ -224,28 +224,6 @@
      HOURS_P = 440,
      IDENTITY_P = 441,
      IF_P = 442,
-<<<<<<< HEAD
-     ILIKE = 443,
-     IMMEDIATE = 444,
-     IMMUTABLE = 445,
-     IMPLICIT_P = 446,
-     IMPORT_P = 447,
-     IN_P = 448,
-     INCLUDING = 449,
-     INCREMENT = 450,
-     INDEX = 451,
-     INDEXES = 452,
-     INHERIT = 453,
-     INHERITS = 454,
-     INITIALLY = 455,
-     INLINE_P = 456,
-     INNER_P = 457,
-     INOUT = 458,
-     INPUT_P = 459,
-     INSENSITIVE = 460,
-     INSERT = 461,
-     INSTALL = 462,
-=======
      IGNORE_P = 443,
      ILIKE = 444,
      IMMEDIATE = 445,
@@ -266,420 +244,279 @@
      INPUT_P = 460,
      INSENSITIVE = 461,
      INSERT = 462,
->>>>>>> 3c9727ac
-     INSTEAD = 463,
-     INT_P = 464,
-     INTEGER = 465,
-     INTERSECT = 466,
-     INTERVAL = 467,
-     INTO = 468,
-     INVOKER = 469,
-     IS = 470,
-     ISNULL = 471,
-     ISOLATION = 472,
-     JOIN = 473,
-     KEY = 474,
-     LABEL = 475,
-     LANGUAGE = 476,
-     LARGE_P = 477,
-     LAST_P = 478,
-     LATERAL_P = 479,
-     LEADING = 480,
-     LEAKPROOF = 481,
-     LEFT = 482,
-     LEVEL = 483,
-     LIKE = 484,
-     LIMIT = 485,
-     LISTEN = 486,
-     LOAD = 487,
-     LOCAL = 488,
-     LOCALTIME = 489,
-     LOCALTIMESTAMP = 490,
-     LOCATION = 491,
-     LOCK_P = 492,
-     LOCKED = 493,
-     LOGGED = 494,
-     MACRO = 495,
-     MAP = 496,
-     MAPPING = 497,
-     MATCH = 498,
-     MATERIALIZED = 499,
-     MAXVALUE = 500,
-     METHOD = 501,
-     MICROSECOND_P = 502,
-     MICROSECONDS_P = 503,
-     MILLISECOND_P = 504,
-     MILLISECONDS_P = 505,
-     MINUTE_P = 506,
-     MINUTES_P = 507,
-     MINVALUE = 508,
-     MODE = 509,
-     MONTH_P = 510,
-     MONTHS_P = 511,
-     MOVE = 512,
-     NAME_P = 513,
-     NAMES = 514,
-     NATIONAL = 515,
-     NATURAL = 516,
-     NCHAR = 517,
-     NEW = 518,
-     NEXT = 519,
-     NO = 520,
-     NONE = 521,
-     NOT = 522,
-     NOTHING = 523,
-     NOTIFY = 524,
-     NOTNULL = 525,
-     NOWAIT = 526,
-     NULL_P = 527,
-     NULLIF = 528,
-     NULLS_P = 529,
-     NUMERIC = 530,
-     OBJECT_P = 531,
-     OF = 532,
-     OFF = 533,
-     OFFSET = 534,
-     OIDS = 535,
-     OLD = 536,
-     ON = 537,
-     ONLY = 538,
-     OPERATOR = 539,
-     OPTION = 540,
-     OPTIONS = 541,
-     OR = 542,
-     ORDER = 543,
-     ORDINALITY = 544,
-     OUT_P = 545,
-     OUTER_P = 546,
-     OVER = 547,
-     OVERLAPS = 548,
-     OVERLAY = 549,
-     OVERRIDING = 550,
-     OWNED = 551,
-     OWNER = 552,
-     PARALLEL = 553,
-     PARSER = 554,
-     PARTIAL = 555,
-     PARTITION = 556,
-     PASSING = 557,
-     PASSWORD = 558,
-     PERCENT = 559,
-     PLACING = 560,
-     PLANS = 561,
-     POLICY = 562,
-     POSITION = 563,
-     PRAGMA_P = 564,
-     PRECEDING = 565,
-     PRECISION = 566,
-     PREPARE = 567,
-     PREPARED = 568,
-     PRESERVE = 569,
-     PRIMARY = 570,
-     PRIOR = 571,
-     PRIVILEGES = 572,
-     PROCEDURAL = 573,
-     PROCEDURE = 574,
-     PROGRAM = 575,
-     PUBLICATION = 576,
-     QUOTE = 577,
-     RANGE = 578,
-     READ_P = 579,
-     REAL = 580,
-     REASSIGN = 581,
-     RECHECK = 582,
-     RECURSIVE = 583,
-     REF = 584,
-     REFERENCES = 585,
-     REFERENCING = 586,
-     REFRESH = 587,
-     REINDEX = 588,
-     RELATIVE_P = 589,
-     RELEASE = 590,
-     RENAME = 591,
-     REPEATABLE = 592,
-     REPLACE = 593,
-     REPLICA = 594,
-     RESET = 595,
-<<<<<<< HEAD
-     RESTART = 596,
-     RESTRICT = 597,
-     RETURNING = 598,
-     RETURNS = 599,
-     REVOKE = 600,
-     RIGHT = 601,
-     ROLE = 602,
-     ROLLBACK = 603,
-     ROLLUP = 604,
-     ROW = 605,
-     ROWS = 606,
-     RULE = 607,
-     SAMPLE = 608,
-     SAVEPOINT = 609,
-     SCHEMA = 610,
-     SCHEMAS = 611,
-     SCROLL = 612,
-     SEARCH = 613,
-     SECOND_P = 614,
-     SECONDS_P = 615,
-     SECURITY = 616,
-     SELECT = 617,
-     SEQUENCE = 618,
-     SEQUENCES = 619,
-     SERIALIZABLE = 620,
-     SERVER = 621,
-     SESSION = 622,
-     SESSION_USER = 623,
-     SET = 624,
-     SETOF = 625,
-     SETS = 626,
-     SHARE = 627,
-     SHOW = 628,
-     SIMILAR = 629,
-     SIMPLE = 630,
-     SKIP = 631,
-     SMALLINT = 632,
-     SNAPSHOT = 633,
-     SOME = 634,
-     SQL_P = 635,
-     STABLE = 636,
-     STANDALONE_P = 637,
-     START = 638,
-     STATEMENT = 639,
-     STATISTICS = 640,
-     STDIN = 641,
-     STDOUT = 642,
-     STORAGE = 643,
-     STRICT_P = 644,
-     STRIP_P = 645,
-     STRUCT = 646,
-     SUBSCRIPTION = 647,
-     SUBSTRING = 648,
-     SUMMARIZE = 649,
-     SYMMETRIC = 650,
-     SYSID = 651,
-     SYSTEM_P = 652,
-     TABLE = 653,
-     TABLES = 654,
-     TABLESAMPLE = 655,
-     TABLESPACE = 656,
-     TEMP = 657,
-     TEMPLATE = 658,
-     TEMPORARY = 659,
-     TEXT_P = 660,
-     THEN = 661,
-     TIME = 662,
-     TIMESTAMP = 663,
-     TO = 664,
-     TRAILING = 665,
-     TRANSACTION = 666,
-     TRANSFORM = 667,
-     TREAT = 668,
-     TRIGGER = 669,
-     TRIM = 670,
-     TRUE_P = 671,
-     TRUNCATE = 672,
-     TRUSTED = 673,
-     TRY_CAST = 674,
-     TYPE_P = 675,
-     TYPES_P = 676,
-     UNBOUNDED = 677,
-     UNCOMMITTED = 678,
-     UNENCRYPTED = 679,
-     UNION = 680,
-     UNIQUE = 681,
-     UNKNOWN = 682,
-     UNLISTEN = 683,
-     UNLOGGED = 684,
-     UNTIL = 685,
-     UPDATE = 686,
-     USER = 687,
-     USING = 688,
-     VACUUM = 689,
-     VALID = 690,
-     VALIDATE = 691,
-     VALIDATOR = 692,
-     VALUE_P = 693,
-     VALUES = 694,
-     VARCHAR = 695,
-     VARIADIC = 696,
-     VARYING = 697,
-     VERBOSE = 698,
-     VERSION_P = 699,
-     VIEW = 700,
-     VIEWS = 701,
-     VOLATILE = 702,
-     WHEN = 703,
-     WHERE = 704,
-     WHITESPACE_P = 705,
-     WINDOW = 706,
-     WITH = 707,
-     WITHIN = 708,
-     WITHOUT = 709,
-     WORK = 710,
-     WRAPPER = 711,
-     WRITE_P = 712,
-     XML_P = 713,
-     XMLATTRIBUTES = 714,
-     XMLCONCAT = 715,
-     XMLELEMENT = 716,
-     XMLEXISTS = 717,
-     XMLFOREST = 718,
-     XMLNAMESPACES = 719,
-     XMLPARSE = 720,
-     XMLPI = 721,
-     XMLROOT = 722,
-     XMLSERIALIZE = 723,
-     XMLTABLE = 724,
-     YEAR_P = 725,
-     YEARS_P = 726,
-     YES_P = 727,
-     ZONE = 728,
-     NOT_LA = 729,
-     NULLS_LA = 730,
-     WITH_LA = 731,
-     POSTFIXOP = 732,
-     UMINUS = 733
-=======
-     RESPECT_P = 596,
-     RESTART = 597,
-     RESTRICT = 598,
-     RETURNING = 599,
-     RETURNS = 600,
-     REVOKE = 601,
-     RIGHT = 602,
-     ROLE = 603,
-     ROLLBACK = 604,
-     ROLLUP = 605,
-     ROW = 606,
-     ROWS = 607,
-     RULE = 608,
-     SAMPLE = 609,
-     SAVEPOINT = 610,
-     SCHEMA = 611,
-     SCHEMAS = 612,
-     SCROLL = 613,
-     SEARCH = 614,
-     SECOND_P = 615,
-     SECONDS_P = 616,
-     SECURITY = 617,
-     SELECT = 618,
-     SEQUENCE = 619,
-     SEQUENCES = 620,
-     SERIALIZABLE = 621,
-     SERVER = 622,
-     SESSION = 623,
-     SESSION_USER = 624,
-     SET = 625,
-     SETOF = 626,
-     SETS = 627,
-     SHARE = 628,
-     SHOW = 629,
-     SIMILAR = 630,
-     SIMPLE = 631,
-     SKIP = 632,
-     SMALLINT = 633,
-     SNAPSHOT = 634,
-     SOME = 635,
-     SQL_P = 636,
-     STABLE = 637,
-     STANDALONE_P = 638,
-     START = 639,
-     STATEMENT = 640,
-     STATISTICS = 641,
-     STDIN = 642,
-     STDOUT = 643,
-     STORAGE = 644,
-     STRICT_P = 645,
-     STRIP_P = 646,
-     STRUCT = 647,
-     SUBSCRIPTION = 648,
-     SUBSTRING = 649,
-     SUMMARIZE = 650,
-     SYMMETRIC = 651,
-     SYSID = 652,
-     SYSTEM_P = 653,
-     TABLE = 654,
-     TABLES = 655,
-     TABLESAMPLE = 656,
-     TABLESPACE = 657,
-     TEMP = 658,
-     TEMPLATE = 659,
-     TEMPORARY = 660,
-     TEXT_P = 661,
-     THEN = 662,
-     TIME = 663,
-     TIMESTAMP = 664,
-     TO = 665,
-     TRAILING = 666,
-     TRANSACTION = 667,
-     TRANSFORM = 668,
-     TREAT = 669,
-     TRIGGER = 670,
-     TRIM = 671,
-     TRUE_P = 672,
-     TRUNCATE = 673,
-     TRUSTED = 674,
-     TRY_CAST = 675,
-     TYPE_P = 676,
-     TYPES_P = 677,
-     UNBOUNDED = 678,
-     UNCOMMITTED = 679,
-     UNENCRYPTED = 680,
-     UNION = 681,
-     UNIQUE = 682,
-     UNKNOWN = 683,
-     UNLISTEN = 684,
-     UNLOGGED = 685,
-     UNTIL = 686,
-     UPDATE = 687,
-     USER = 688,
-     USING = 689,
-     VACUUM = 690,
-     VALID = 691,
-     VALIDATE = 692,
-     VALIDATOR = 693,
-     VALUE_P = 694,
-     VALUES = 695,
-     VARCHAR = 696,
-     VARIADIC = 697,
-     VARYING = 698,
-     VERBOSE = 699,
-     VERSION_P = 700,
-     VIEW = 701,
-     VIEWS = 702,
-     VOLATILE = 703,
-     WHEN = 704,
-     WHERE = 705,
-     WHITESPACE_P = 706,
-     WINDOW = 707,
-     WITH = 708,
-     WITHIN = 709,
-     WITHOUT = 710,
-     WORK = 711,
-     WRAPPER = 712,
-     WRITE_P = 713,
-     XML_P = 714,
-     XMLATTRIBUTES = 715,
-     XMLCONCAT = 716,
-     XMLELEMENT = 717,
-     XMLEXISTS = 718,
-     XMLFOREST = 719,
-     XMLNAMESPACES = 720,
-     XMLPARSE = 721,
-     XMLPI = 722,
-     XMLROOT = 723,
-     XMLSERIALIZE = 724,
-     XMLTABLE = 725,
-     YEAR_P = 726,
-     YEARS_P = 727,
-     YES_P = 728,
-     ZONE = 729,
-     NOT_LA = 730,
-     NULLS_LA = 731,
-     WITH_LA = 732,
-     POSTFIXOP = 733,
-     UMINUS = 734
->>>>>>> 3c9727ac
+     INSTALL = 463,
+     INSTEAD = 464,
+     INT_P = 465,
+     INTEGER = 466,
+     INTERSECT = 467,
+     INTERVAL = 468,
+     INTO = 469,
+     INVOKER = 470,
+     IS = 471,
+     ISNULL = 472,
+     ISOLATION = 473,
+     JOIN = 474,
+     KEY = 475,
+     LABEL = 476,
+     LANGUAGE = 477,
+     LARGE_P = 478,
+     LAST_P = 479,
+     LATERAL_P = 480,
+     LEADING = 481,
+     LEAKPROOF = 482,
+     LEFT = 483,
+     LEVEL = 484,
+     LIKE = 485,
+     LIMIT = 486,
+     LISTEN = 487,
+     LOAD = 488,
+     LOCAL = 489,
+     LOCALTIME = 490,
+     LOCALTIMESTAMP = 491,
+     LOCATION = 492,
+     LOCK_P = 493,
+     LOCKED = 494,
+     LOGGED = 495,
+     MACRO = 496,
+     MAP = 497,
+     MAPPING = 498,
+     MATCH = 499,
+     MATERIALIZED = 500,
+     MAXVALUE = 501,
+     METHOD = 502,
+     MICROSECOND_P = 503,
+     MICROSECONDS_P = 504,
+     MILLISECOND_P = 505,
+     MILLISECONDS_P = 506,
+     MINUTE_P = 507,
+     MINUTES_P = 508,
+     MINVALUE = 509,
+     MODE = 510,
+     MONTH_P = 511,
+     MONTHS_P = 512,
+     MOVE = 513,
+     NAME_P = 514,
+     NAMES = 515,
+     NATIONAL = 516,
+     NATURAL = 517,
+     NCHAR = 518,
+     NEW = 519,
+     NEXT = 520,
+     NO = 521,
+     NONE = 522,
+     NOT = 523,
+     NOTHING = 524,
+     NOTIFY = 525,
+     NOTNULL = 526,
+     NOWAIT = 527,
+     NULL_P = 528,
+     NULLIF = 529,
+     NULLS_P = 530,
+     NUMERIC = 531,
+     OBJECT_P = 532,
+     OF = 533,
+     OFF = 534,
+     OFFSET = 535,
+     OIDS = 536,
+     OLD = 537,
+     ON = 538,
+     ONLY = 539,
+     OPERATOR = 540,
+     OPTION = 541,
+     OPTIONS = 542,
+     OR = 543,
+     ORDER = 544,
+     ORDINALITY = 545,
+     OUT_P = 546,
+     OUTER_P = 547,
+     OVER = 548,
+     OVERLAPS = 549,
+     OVERLAY = 550,
+     OVERRIDING = 551,
+     OWNED = 552,
+     OWNER = 553,
+     PARALLEL = 554,
+     PARSER = 555,
+     PARTIAL = 556,
+     PARTITION = 557,
+     PASSING = 558,
+     PASSWORD = 559,
+     PERCENT = 560,
+     PLACING = 561,
+     PLANS = 562,
+     POLICY = 563,
+     POSITION = 564,
+     PRAGMA_P = 565,
+     PRECEDING = 566,
+     PRECISION = 567,
+     PREPARE = 568,
+     PREPARED = 569,
+     PRESERVE = 570,
+     PRIMARY = 571,
+     PRIOR = 572,
+     PRIVILEGES = 573,
+     PROCEDURAL = 574,
+     PROCEDURE = 575,
+     PROGRAM = 576,
+     PUBLICATION = 577,
+     QUOTE = 578,
+     RANGE = 579,
+     READ_P = 580,
+     REAL = 581,
+     REASSIGN = 582,
+     RECHECK = 583,
+     RECURSIVE = 584,
+     REF = 585,
+     REFERENCES = 586,
+     REFERENCING = 587,
+     REFRESH = 588,
+     REINDEX = 589,
+     RELATIVE_P = 590,
+     RELEASE = 591,
+     RENAME = 592,
+     REPEATABLE = 593,
+     REPLACE = 594,
+     REPLICA = 595,
+     RESET = 596,
+     RESPECT_P = 597,
+     RESTART = 598,
+     RESTRICT = 599,
+     RETURNING = 600,
+     RETURNS = 601,
+     REVOKE = 602,
+     RIGHT = 603,
+     ROLE = 604,
+     ROLLBACK = 605,
+     ROLLUP = 606,
+     ROW = 607,
+     ROWS = 608,
+     RULE = 609,
+     SAMPLE = 610,
+     SAVEPOINT = 611,
+     SCHEMA = 612,
+     SCHEMAS = 613,
+     SCROLL = 614,
+     SEARCH = 615,
+     SECOND_P = 616,
+     SECONDS_P = 617,
+     SECURITY = 618,
+     SELECT = 619,
+     SEQUENCE = 620,
+     SEQUENCES = 621,
+     SERIALIZABLE = 622,
+     SERVER = 623,
+     SESSION = 624,
+     SESSION_USER = 625,
+     SET = 626,
+     SETOF = 627,
+     SETS = 628,
+     SHARE = 629,
+     SHOW = 630,
+     SIMILAR = 631,
+     SIMPLE = 632,
+     SKIP = 633,
+     SMALLINT = 634,
+     SNAPSHOT = 635,
+     SOME = 636,
+     SQL_P = 637,
+     STABLE = 638,
+     STANDALONE_P = 639,
+     START = 640,
+     STATEMENT = 641,
+     STATISTICS = 642,
+     STDIN = 643,
+     STDOUT = 644,
+     STORAGE = 645,
+     STRICT_P = 646,
+     STRIP_P = 647,
+     STRUCT = 648,
+     SUBSCRIPTION = 649,
+     SUBSTRING = 650,
+     SUMMARIZE = 651,
+     SYMMETRIC = 652,
+     SYSID = 653,
+     SYSTEM_P = 654,
+     TABLE = 655,
+     TABLES = 656,
+     TABLESAMPLE = 657,
+     TABLESPACE = 658,
+     TEMP = 659,
+     TEMPLATE = 660,
+     TEMPORARY = 661,
+     TEXT_P = 662,
+     THEN = 663,
+     TIME = 664,
+     TIMESTAMP = 665,
+     TO = 666,
+     TRAILING = 667,
+     TRANSACTION = 668,
+     TRANSFORM = 669,
+     TREAT = 670,
+     TRIGGER = 671,
+     TRIM = 672,
+     TRUE_P = 673,
+     TRUNCATE = 674,
+     TRUSTED = 675,
+     TRY_CAST = 676,
+     TYPE_P = 677,
+     TYPES_P = 678,
+     UNBOUNDED = 679,
+     UNCOMMITTED = 680,
+     UNENCRYPTED = 681,
+     UNION = 682,
+     UNIQUE = 683,
+     UNKNOWN = 684,
+     UNLISTEN = 685,
+     UNLOGGED = 686,
+     UNTIL = 687,
+     UPDATE = 688,
+     USER = 689,
+     USING = 690,
+     VACUUM = 691,
+     VALID = 692,
+     VALIDATE = 693,
+     VALIDATOR = 694,
+     VALUE_P = 695,
+     VALUES = 696,
+     VARCHAR = 697,
+     VARIADIC = 698,
+     VARYING = 699,
+     VERBOSE = 700,
+     VERSION_P = 701,
+     VIEW = 702,
+     VIEWS = 703,
+     VOLATILE = 704,
+     WHEN = 705,
+     WHERE = 706,
+     WHITESPACE_P = 707,
+     WINDOW = 708,
+     WITH = 709,
+     WITHIN = 710,
+     WITHOUT = 711,
+     WORK = 712,
+     WRAPPER = 713,
+     WRITE_P = 714,
+     XML_P = 715,
+     XMLATTRIBUTES = 716,
+     XMLCONCAT = 717,
+     XMLELEMENT = 718,
+     XMLEXISTS = 719,
+     XMLFOREST = 720,
+     XMLNAMESPACES = 721,
+     XMLPARSE = 722,
+     XMLPI = 723,
+     XMLROOT = 724,
+     XMLSERIALIZE = 725,
+     XMLTABLE = 726,
+     YEAR_P = 727,
+     YEARS_P = 728,
+     YES_P = 729,
+     ZONE = 730,
+     NOT_LA = 731,
+     NULLS_LA = 732,
+     WITH_LA = 733,
+     POSTFIXOP = 734,
+     UMINUS = 735
    };
 #endif
 /* Tokens.  */
@@ -868,28 +705,6 @@
 #define HOURS_P 440
 #define IDENTITY_P 441
 #define IF_P 442
-<<<<<<< HEAD
-#define ILIKE 443
-#define IMMEDIATE 444
-#define IMMUTABLE 445
-#define IMPLICIT_P 446
-#define IMPORT_P 447
-#define IN_P 448
-#define INCLUDING 449
-#define INCREMENT 450
-#define INDEX 451
-#define INDEXES 452
-#define INHERIT 453
-#define INHERITS 454
-#define INITIALLY 455
-#define INLINE_P 456
-#define INNER_P 457
-#define INOUT 458
-#define INPUT_P 459
-#define INSENSITIVE 460
-#define INSERT 461
-#define INSTALL 462
-=======
 #define IGNORE_P 443
 #define ILIKE 444
 #define IMMEDIATE 445
@@ -910,420 +725,279 @@
 #define INPUT_P 460
 #define INSENSITIVE 461
 #define INSERT 462
->>>>>>> 3c9727ac
-#define INSTEAD 463
-#define INT_P 464
-#define INTEGER 465
-#define INTERSECT 466
-#define INTERVAL 467
-#define INTO 468
-#define INVOKER 469
-#define IS 470
-#define ISNULL 471
-#define ISOLATION 472
-#define JOIN 473
-#define KEY 474
-#define LABEL 475
-#define LANGUAGE 476
-#define LARGE_P 477
-#define LAST_P 478
-#define LATERAL_P 479
-#define LEADING 480
-#define LEAKPROOF 481
-#define LEFT 482
-#define LEVEL 483
-#define LIKE 484
-#define LIMIT 485
-#define LISTEN 486
-#define LOAD 487
-#define LOCAL 488
-#define LOCALTIME 489
-#define LOCALTIMESTAMP 490
-#define LOCATION 491
-#define LOCK_P 492
-#define LOCKED 493
-#define LOGGED 494
-#define MACRO 495
-#define MAP 496
-#define MAPPING 497
-#define MATCH 498
-#define MATERIALIZED 499
-#define MAXVALUE 500
-#define METHOD 501
-#define MICROSECOND_P 502
-#define MICROSECONDS_P 503
-#define MILLISECOND_P 504
-#define MILLISECONDS_P 505
-#define MINUTE_P 506
-#define MINUTES_P 507
-#define MINVALUE 508
-#define MODE 509
-#define MONTH_P 510
-#define MONTHS_P 511
-#define MOVE 512
-#define NAME_P 513
-#define NAMES 514
-#define NATIONAL 515
-#define NATURAL 516
-#define NCHAR 517
-#define NEW 518
-#define NEXT 519
-#define NO 520
-#define NONE 521
-#define NOT 522
-#define NOTHING 523
-#define NOTIFY 524
-#define NOTNULL 525
-#define NOWAIT 526
-#define NULL_P 527
-#define NULLIF 528
-#define NULLS_P 529
-#define NUMERIC 530
-#define OBJECT_P 531
-#define OF 532
-#define OFF 533
-#define OFFSET 534
-#define OIDS 535
-#define OLD 536
-#define ON 537
-#define ONLY 538
-#define OPERATOR 539
-#define OPTION 540
-#define OPTIONS 541
-#define OR 542
-#define ORDER 543
-#define ORDINALITY 544
-#define OUT_P 545
-#define OUTER_P 546
-#define OVER 547
-#define OVERLAPS 548
-#define OVERLAY 549
-#define OVERRIDING 550
-#define OWNED 551
-#define OWNER 552
-#define PARALLEL 553
-#define PARSER 554
-#define PARTIAL 555
-#define PARTITION 556
-#define PASSING 557
-#define PASSWORD 558
-#define PERCENT 559
-#define PLACING 560
-#define PLANS 561
-#define POLICY 562
-#define POSITION 563
-#define PRAGMA_P 564
-#define PRECEDING 565
-#define PRECISION 566
-#define PREPARE 567
-#define PREPARED 568
-#define PRESERVE 569
-#define PRIMARY 570
-#define PRIOR 571
-#define PRIVILEGES 572
-#define PROCEDURAL 573
-#define PROCEDURE 574
-#define PROGRAM 575
-#define PUBLICATION 576
-#define QUOTE 577
-#define RANGE 578
-#define READ_P 579
-#define REAL 580
-#define REASSIGN 581
-#define RECHECK 582
-#define RECURSIVE 583
-#define REF 584
-#define REFERENCES 585
-#define REFERENCING 586
-#define REFRESH 587
-#define REINDEX 588
-#define RELATIVE_P 589
-#define RELEASE 590
-#define RENAME 591
-#define REPEATABLE 592
-#define REPLACE 593
-#define REPLICA 594
-#define RESET 595
-<<<<<<< HEAD
-#define RESTART 596
-#define RESTRICT 597
-#define RETURNING 598
-#define RETURNS 599
-#define REVOKE 600
-#define RIGHT 601
-#define ROLE 602
-#define ROLLBACK 603
-#define ROLLUP 604
-#define ROW 605
-#define ROWS 606
-#define RULE 607
-#define SAMPLE 608
-#define SAVEPOINT 609
-#define SCHEMA 610
-#define SCHEMAS 611
-#define SCROLL 612
-#define SEARCH 613
-#define SECOND_P 614
-#define SECONDS_P 615
-#define SECURITY 616
-#define SELECT 617
-#define SEQUENCE 618
-#define SEQUENCES 619
-#define SERIALIZABLE 620
-#define SERVER 621
-#define SESSION 622
-#define SESSION_USER 623
-#define SET 624
-#define SETOF 625
-#define SETS 626
-#define SHARE 627
-#define SHOW 628
-#define SIMILAR 629
-#define SIMPLE 630
-#define SKIP 631
-#define SMALLINT 632
-#define SNAPSHOT 633
-#define SOME 634
-#define SQL_P 635
-#define STABLE 636
-#define STANDALONE_P 637
-#define START 638
-#define STATEMENT 639
-#define STATISTICS 640
-#define STDIN 641
-#define STDOUT 642
-#define STORAGE 643
-#define STRICT_P 644
-#define STRIP_P 645
-#define STRUCT 646
-#define SUBSCRIPTION 647
-#define SUBSTRING 648
-#define SUMMARIZE 649
-#define SYMMETRIC 650
-#define SYSID 651
-#define SYSTEM_P 652
-#define TABLE 653
-#define TABLES 654
-#define TABLESAMPLE 655
-#define TABLESPACE 656
-#define TEMP 657
-#define TEMPLATE 658
-#define TEMPORARY 659
-#define TEXT_P 660
-#define THEN 661
-#define TIME 662
-#define TIMESTAMP 663
-#define TO 664
-#define TRAILING 665
-#define TRANSACTION 666
-#define TRANSFORM 667
-#define TREAT 668
-#define TRIGGER 669
-#define TRIM 670
-#define TRUE_P 671
-#define TRUNCATE 672
-#define TRUSTED 673
-#define TRY_CAST 674
-#define TYPE_P 675
-#define TYPES_P 676
-#define UNBOUNDED 677
-#define UNCOMMITTED 678
-#define UNENCRYPTED 679
-#define UNION 680
-#define UNIQUE 681
-#define UNKNOWN 682
-#define UNLISTEN 683
-#define UNLOGGED 684
-#define UNTIL 685
-#define UPDATE 686
-#define USER 687
-#define USING 688
-#define VACUUM 689
-#define VALID 690
-#define VALIDATE 691
-#define VALIDATOR 692
-#define VALUE_P 693
-#define VALUES 694
-#define VARCHAR 695
-#define VARIADIC 696
-#define VARYING 697
-#define VERBOSE 698
-#define VERSION_P 699
-#define VIEW 700
-#define VIEWS 701
-#define VOLATILE 702
-#define WHEN 703
-#define WHERE 704
-#define WHITESPACE_P 705
-#define WINDOW 706
-#define WITH 707
-#define WITHIN 708
-#define WITHOUT 709
-#define WORK 710
-#define WRAPPER 711
-#define WRITE_P 712
-#define XML_P 713
-#define XMLATTRIBUTES 714
-#define XMLCONCAT 715
-#define XMLELEMENT 716
-#define XMLEXISTS 717
-#define XMLFOREST 718
-#define XMLNAMESPACES 719
-#define XMLPARSE 720
-#define XMLPI 721
-#define XMLROOT 722
-#define XMLSERIALIZE 723
-#define XMLTABLE 724
-#define YEAR_P 725
-#define YEARS_P 726
-#define YES_P 727
-#define ZONE 728
-#define NOT_LA 729
-#define NULLS_LA 730
-#define WITH_LA 731
-#define POSTFIXOP 732
-#define UMINUS 733
-=======
-#define RESPECT_P 596
-#define RESTART 597
-#define RESTRICT 598
-#define RETURNING 599
-#define RETURNS 600
-#define REVOKE 601
-#define RIGHT 602
-#define ROLE 603
-#define ROLLBACK 604
-#define ROLLUP 605
-#define ROW 606
-#define ROWS 607
-#define RULE 608
-#define SAMPLE 609
-#define SAVEPOINT 610
-#define SCHEMA 611
-#define SCHEMAS 612
-#define SCROLL 613
-#define SEARCH 614
-#define SECOND_P 615
-#define SECONDS_P 616
-#define SECURITY 617
-#define SELECT 618
-#define SEQUENCE 619
-#define SEQUENCES 620
-#define SERIALIZABLE 621
-#define SERVER 622
-#define SESSION 623
-#define SESSION_USER 624
-#define SET 625
-#define SETOF 626
-#define SETS 627
-#define SHARE 628
-#define SHOW 629
-#define SIMILAR 630
-#define SIMPLE 631
-#define SKIP 632
-#define SMALLINT 633
-#define SNAPSHOT 634
-#define SOME 635
-#define SQL_P 636
-#define STABLE 637
-#define STANDALONE_P 638
-#define START 639
-#define STATEMENT 640
-#define STATISTICS 641
-#define STDIN 642
-#define STDOUT 643
-#define STORAGE 644
-#define STRICT_P 645
-#define STRIP_P 646
-#define STRUCT 647
-#define SUBSCRIPTION 648
-#define SUBSTRING 649
-#define SUMMARIZE 650
-#define SYMMETRIC 651
-#define SYSID 652
-#define SYSTEM_P 653
-#define TABLE 654
-#define TABLES 655
-#define TABLESAMPLE 656
-#define TABLESPACE 657
-#define TEMP 658
-#define TEMPLATE 659
-#define TEMPORARY 660
-#define TEXT_P 661
-#define THEN 662
-#define TIME 663
-#define TIMESTAMP 664
-#define TO 665
-#define TRAILING 666
-#define TRANSACTION 667
-#define TRANSFORM 668
-#define TREAT 669
-#define TRIGGER 670
-#define TRIM 671
-#define TRUE_P 672
-#define TRUNCATE 673
-#define TRUSTED 674
-#define TRY_CAST 675
-#define TYPE_P 676
-#define TYPES_P 677
-#define UNBOUNDED 678
-#define UNCOMMITTED 679
-#define UNENCRYPTED 680
-#define UNION 681
-#define UNIQUE 682
-#define UNKNOWN 683
-#define UNLISTEN 684
-#define UNLOGGED 685
-#define UNTIL 686
-#define UPDATE 687
-#define USER 688
-#define USING 689
-#define VACUUM 690
-#define VALID 691
-#define VALIDATE 692
-#define VALIDATOR 693
-#define VALUE_P 694
-#define VALUES 695
-#define VARCHAR 696
-#define VARIADIC 697
-#define VARYING 698
-#define VERBOSE 699
-#define VERSION_P 700
-#define VIEW 701
-#define VIEWS 702
-#define VOLATILE 703
-#define WHEN 704
-#define WHERE 705
-#define WHITESPACE_P 706
-#define WINDOW 707
-#define WITH 708
-#define WITHIN 709
-#define WITHOUT 710
-#define WORK 711
-#define WRAPPER 712
-#define WRITE_P 713
-#define XML_P 714
-#define XMLATTRIBUTES 715
-#define XMLCONCAT 716
-#define XMLELEMENT 717
-#define XMLEXISTS 718
-#define XMLFOREST 719
-#define XMLNAMESPACES 720
-#define XMLPARSE 721
-#define XMLPI 722
-#define XMLROOT 723
-#define XMLSERIALIZE 724
-#define XMLTABLE 725
-#define YEAR_P 726
-#define YEARS_P 727
-#define YES_P 728
-#define ZONE 729
-#define NOT_LA 730
-#define NULLS_LA 731
-#define WITH_LA 732
-#define POSTFIXOP 733
-#define UMINUS 734
->>>>>>> 3c9727ac
+#define INSTALL 463
+#define INSTEAD 464
+#define INT_P 465
+#define INTEGER 466
+#define INTERSECT 467
+#define INTERVAL 468
+#define INTO 469
+#define INVOKER 470
+#define IS 471
+#define ISNULL 472
+#define ISOLATION 473
+#define JOIN 474
+#define KEY 475
+#define LABEL 476
+#define LANGUAGE 477
+#define LARGE_P 478
+#define LAST_P 479
+#define LATERAL_P 480
+#define LEADING 481
+#define LEAKPROOF 482
+#define LEFT 483
+#define LEVEL 484
+#define LIKE 485
+#define LIMIT 486
+#define LISTEN 487
+#define LOAD 488
+#define LOCAL 489
+#define LOCALTIME 490
+#define LOCALTIMESTAMP 491
+#define LOCATION 492
+#define LOCK_P 493
+#define LOCKED 494
+#define LOGGED 495
+#define MACRO 496
+#define MAP 497
+#define MAPPING 498
+#define MATCH 499
+#define MATERIALIZED 500
+#define MAXVALUE 501
+#define METHOD 502
+#define MICROSECOND_P 503
+#define MICROSECONDS_P 504
+#define MILLISECOND_P 505
+#define MILLISECONDS_P 506
+#define MINUTE_P 507
+#define MINUTES_P 508
+#define MINVALUE 509
+#define MODE 510
+#define MONTH_P 511
+#define MONTHS_P 512
+#define MOVE 513
+#define NAME_P 514
+#define NAMES 515
+#define NATIONAL 516
+#define NATURAL 517
+#define NCHAR 518
+#define NEW 519
+#define NEXT 520
+#define NO 521
+#define NONE 522
+#define NOT 523
+#define NOTHING 524
+#define NOTIFY 525
+#define NOTNULL 526
+#define NOWAIT 527
+#define NULL_P 528
+#define NULLIF 529
+#define NULLS_P 530
+#define NUMERIC 531
+#define OBJECT_P 532
+#define OF 533
+#define OFF 534
+#define OFFSET 535
+#define OIDS 536
+#define OLD 537
+#define ON 538
+#define ONLY 539
+#define OPERATOR 540
+#define OPTION 541
+#define OPTIONS 542
+#define OR 543
+#define ORDER 544
+#define ORDINALITY 545
+#define OUT_P 546
+#define OUTER_P 547
+#define OVER 548
+#define OVERLAPS 549
+#define OVERLAY 550
+#define OVERRIDING 551
+#define OWNED 552
+#define OWNER 553
+#define PARALLEL 554
+#define PARSER 555
+#define PARTIAL 556
+#define PARTITION 557
+#define PASSING 558
+#define PASSWORD 559
+#define PERCENT 560
+#define PLACING 561
+#define PLANS 562
+#define POLICY 563
+#define POSITION 564
+#define PRAGMA_P 565
+#define PRECEDING 566
+#define PRECISION 567
+#define PREPARE 568
+#define PREPARED 569
+#define PRESERVE 570
+#define PRIMARY 571
+#define PRIOR 572
+#define PRIVILEGES 573
+#define PROCEDURAL 574
+#define PROCEDURE 575
+#define PROGRAM 576
+#define PUBLICATION 577
+#define QUOTE 578
+#define RANGE 579
+#define READ_P 580
+#define REAL 581
+#define REASSIGN 582
+#define RECHECK 583
+#define RECURSIVE 584
+#define REF 585
+#define REFERENCES 586
+#define REFERENCING 587
+#define REFRESH 588
+#define REINDEX 589
+#define RELATIVE_P 590
+#define RELEASE 591
+#define RENAME 592
+#define REPEATABLE 593
+#define REPLACE 594
+#define REPLICA 595
+#define RESET 596
+#define RESPECT_P 597
+#define RESTART 598
+#define RESTRICT 599
+#define RETURNING 600
+#define RETURNS 601
+#define REVOKE 602
+#define RIGHT 603
+#define ROLE 604
+#define ROLLBACK 605
+#define ROLLUP 606
+#define ROW 607
+#define ROWS 608
+#define RULE 609
+#define SAMPLE 610
+#define SAVEPOINT 611
+#define SCHEMA 612
+#define SCHEMAS 613
+#define SCROLL 614
+#define SEARCH 615
+#define SECOND_P 616
+#define SECONDS_P 617
+#define SECURITY 618
+#define SELECT 619
+#define SEQUENCE 620
+#define SEQUENCES 621
+#define SERIALIZABLE 622
+#define SERVER 623
+#define SESSION 624
+#define SESSION_USER 625
+#define SET 626
+#define SETOF 627
+#define SETS 628
+#define SHARE 629
+#define SHOW 630
+#define SIMILAR 631
+#define SIMPLE 632
+#define SKIP 633
+#define SMALLINT 634
+#define SNAPSHOT 635
+#define SOME 636
+#define SQL_P 637
+#define STABLE 638
+#define STANDALONE_P 639
+#define START 640
+#define STATEMENT 641
+#define STATISTICS 642
+#define STDIN 643
+#define STDOUT 644
+#define STORAGE 645
+#define STRICT_P 646
+#define STRIP_P 647
+#define STRUCT 648
+#define SUBSCRIPTION 649
+#define SUBSTRING 650
+#define SUMMARIZE 651
+#define SYMMETRIC 652
+#define SYSID 653
+#define SYSTEM_P 654
+#define TABLE 655
+#define TABLES 656
+#define TABLESAMPLE 657
+#define TABLESPACE 658
+#define TEMP 659
+#define TEMPLATE 660
+#define TEMPORARY 661
+#define TEXT_P 662
+#define THEN 663
+#define TIME 664
+#define TIMESTAMP 665
+#define TO 666
+#define TRAILING 667
+#define TRANSACTION 668
+#define TRANSFORM 669
+#define TREAT 670
+#define TRIGGER 671
+#define TRIM 672
+#define TRUE_P 673
+#define TRUNCATE 674
+#define TRUSTED 675
+#define TRY_CAST 676
+#define TYPE_P 677
+#define TYPES_P 678
+#define UNBOUNDED 679
+#define UNCOMMITTED 680
+#define UNENCRYPTED 681
+#define UNION 682
+#define UNIQUE 683
+#define UNKNOWN 684
+#define UNLISTEN 685
+#define UNLOGGED 686
+#define UNTIL 687
+#define UPDATE 688
+#define USER 689
+#define USING 690
+#define VACUUM 691
+#define VALID 692
+#define VALIDATE 693
+#define VALIDATOR 694
+#define VALUE_P 695
+#define VALUES 696
+#define VARCHAR 697
+#define VARIADIC 698
+#define VARYING 699
+#define VERBOSE 700
+#define VERSION_P 701
+#define VIEW 702
+#define VIEWS 703
+#define VOLATILE 704
+#define WHEN 705
+#define WHERE 706
+#define WHITESPACE_P 707
+#define WINDOW 708
+#define WITH 709
+#define WITHIN 710
+#define WITHOUT 711
+#define WORK 712
+#define WRAPPER 713
+#define WRITE_P 714
+#define XML_P 715
+#define XMLATTRIBUTES 716
+#define XMLCONCAT 717
+#define XMLELEMENT 718
+#define XMLEXISTS 719
+#define XMLFOREST 720
+#define XMLNAMESPACES 721
+#define XMLPARSE 722
+#define XMLPI 723
+#define XMLROOT 724
+#define XMLSERIALIZE 725
+#define XMLTABLE 726
+#define YEAR_P 727
+#define YEARS_P 728
+#define YES_P 729
+#define ZONE 730
+#define NOT_LA 731
+#define NULLS_LA 732
+#define WITH_LA 733
+#define POSTFIXOP 734
+#define UMINUS 735
 
 
 
@@ -1375,11 +1049,7 @@
 	PGViewCheckOption viewcheckoption;
 }
 /* Line 1529 of yacc.c.  */
-<<<<<<< HEAD
-#line 1049 "third_party/libpg_query/grammar/grammar_out.hpp"
-=======
-#line 1051 "third_party/libpg_query/grammar/grammar_out.hpp"
->>>>>>> 3c9727ac
+#line 1053 "third_party/libpg_query/grammar/grammar_out.hpp"
 	YYSTYPE;
 # define yystype YYSTYPE /* obsolescent; will be withdrawn */
 # define YYSTYPE_IS_DECLARED 1

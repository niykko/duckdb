--- conflicted
+++ resolved
@@ -18,40 +18,28 @@
 		options = union_reader.options;
 		types = union_reader.GetTypes();
 		MultiFileReader::InitializeReader(*this, options.file_options, bind_data.reader_bind, bind_data.return_types,
-<<<<<<< HEAD
 		                                  bind_data.return_names, column_ids, nullptr, file_path, context,
 		                                  bind_data.with_ordinality, bind_data.original_ordinality_id);
-=======
-		                                  bind_data.return_names, column_ids, nullptr, file_path, context);
 		InitializeFileNamesTypes();
->>>>>>> 4f040413
 		return;
 	} else if (!bind_data.column_info.empty()) {
 		// Serialized Union By name
 		names = bind_data.column_info[0].names;
 		types = bind_data.column_info[0].types;
 		MultiFileReader::InitializeReader(*this, options.file_options, bind_data.reader_bind, bind_data.return_types,
-<<<<<<< HEAD
 		                                  bind_data.return_names, column_ids, nullptr, file_path, context,
 		                                  bind_data.with_ordinality, bind_data.original_ordinality_id);
-=======
-		                                  bind_data.return_names, column_ids, nullptr, file_path, context);
 		InitializeFileNamesTypes();
->>>>>>> 4f040413
 		return;
 	}
 	names = bind_data.return_names;
 	types = bind_data.return_types;
 	file_schema = bind_data.return_types;
 	MultiFileReader::InitializeReader(*this, options.file_options, bind_data.reader_bind, bind_data.return_types,
-<<<<<<< HEAD
 	                                  bind_data.return_names, column_ids, nullptr, file_path, context,
 	                                  bind_data.with_ordinality, bind_data.original_ordinality_id);
-=======
-	                                  bind_data.return_names, column_ids, nullptr, file_path, context);
 
 	InitializeFileNamesTypes();
->>>>>>> 4f040413
 }
 
 CSVFileScan::CSVFileScan(ClientContext &context, const string &file_path_p, const CSVReaderOptions &options_p,
@@ -78,17 +66,10 @@
 			options = union_reader.options;
 			types = union_reader.GetTypes();
 			state_machine = union_reader.state_machine;
-<<<<<<< HEAD
 			MultiFileReader::InitializeReader(
 			    *this, options.file_options, bind_data.reader_bind, bind_data.return_types, bind_data.return_names,
 			    column_ids, nullptr, file_path, context, bind_data.with_ordinality, bind_data.original_ordinality_id);
-=======
-			MultiFileReader::InitializeReader(*this, options.file_options, bind_data.reader_bind,
-			                                  bind_data.return_types, bind_data.return_names, column_ids, nullptr,
-			                                  file_path, context);
-
 			InitializeFileNamesTypes();
->>>>>>> 4f040413
 			return;
 		}
 	}
@@ -110,13 +91,9 @@
 		    state_machine_cache.Get(options.dialect_options.state_machine_options), options);
 
 		MultiFileReader::InitializeReader(*this, options.file_options, bind_data.reader_bind, bind_data.return_types,
-<<<<<<< HEAD
 		                                  bind_data.return_names, column_ids, nullptr, file_path, context,
 		                                  bind_data.with_ordinality, bind_data.original_ordinality_id);
-=======
-		                                  bind_data.return_names, column_ids, nullptr, file_path, context);
 		InitializeFileNamesTypes();
->>>>>>> 4f040413
 		return;
 	}
 	// Sniff it (We only really care about dialect detection, if types or number of columns are different this will
@@ -146,13 +123,9 @@
 	    make_shared<CSVStateMachine>(state_machine_cache.Get(options.dialect_options.state_machine_options), options);
 
 	MultiFileReader::InitializeReader(*this, options.file_options, bind_data.reader_bind, bind_data.return_types,
-<<<<<<< HEAD
 	                                  bind_data.return_names, column_ids, nullptr, file_path, context,
 	                                  bind_data.with_ordinality, bind_data.original_ordinality_id);
-=======
-	                                  bind_data.return_names, column_ids, nullptr, file_path, context);
 	InitializeFileNamesTypes();
->>>>>>> 4f040413
 }
 
 CSVFileScan::CSVFileScan(ClientContext &context, const string &file_name, CSVReaderOptions &options_p)

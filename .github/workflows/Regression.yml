--- conflicted
+++ resolved
@@ -119,19 +119,14 @@
       run: |
         python scripts/regression_test_runner.py --old=duckdb/build/release/benchmark/benchmark_runner --new=build/release/benchmark/benchmark_runner --benchmarks=.github/regression/imdb.csv --verbose --threads=2
 
-<<<<<<< HEAD
     - name: Regression Test CSV
       if: always()
       shell: bash
       run: |
         python scripts/regression_test_runner.py --old=duckdb/build/release/benchmark/benchmark_runner --new=build/release/benchmark/benchmark_runner --benchmarks=.github/regression/csv.csv --verbose --threads=2
 
- regression-test-memory-safety:
-  name: Regression Tests between safe and unsafe builds
-=======
  regression-test-storage:
   name: Storage Size Regression Test
->>>>>>> f586db1b
   runs-on: ubuntu-20.04
   env:
     CC: gcc-10

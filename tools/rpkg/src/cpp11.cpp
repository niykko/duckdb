// Generated by cpp11: do not edit by hand
// clang-format off

#include "duckdb_types.hpp"
#include "cpp11/declarations.hpp"
#include <R_ext/Visibility.h>

// connection.cpp
duckdb::conn_eptr_t rapi_connect(duckdb::db_eptr_t db);
extern "C" SEXP _duckdb_rapi_connect(SEXP db) {
  BEGIN_CPP11
    return cpp11::as_sexp(rapi_connect(cpp11::as_cpp<cpp11::decay_t<duckdb::db_eptr_t>>(db)));
  END_CPP11
}
// connection.cpp
void rapi_disconnect(duckdb::conn_eptr_t conn);
extern "C" SEXP _duckdb_rapi_disconnect(SEXP conn) {
  BEGIN_CPP11
    rapi_disconnect(cpp11::as_cpp<cpp11::decay_t<duckdb::conn_eptr_t>>(conn));
    return R_NilValue;
  END_CPP11
}
// database.cpp
duckdb::db_eptr_t rapi_startup(std::string dbdir, bool readonly, cpp11::list configsexp);
extern "C" SEXP _duckdb_rapi_startup(SEXP dbdir, SEXP readonly, SEXP configsexp) {
  BEGIN_CPP11
    return cpp11::as_sexp(rapi_startup(cpp11::as_cpp<cpp11::decay_t<std::string>>(dbdir), cpp11::as_cpp<cpp11::decay_t<bool>>(readonly), cpp11::as_cpp<cpp11::decay_t<cpp11::list>>(configsexp)));
  END_CPP11
}
// database.cpp
void rapi_shutdown(duckdb::db_eptr_t dbsexp);
extern "C" SEXP _duckdb_rapi_shutdown(SEXP dbsexp) {
  BEGIN_CPP11
    rapi_shutdown(cpp11::as_cpp<cpp11::decay_t<duckdb::db_eptr_t>>(dbsexp));
    return R_NilValue;
  END_CPP11
}
// register.cpp
void rapi_register_df(duckdb::conn_eptr_t conn, std::string name, cpp11::data_frame value, bool integer64, bool overwrite, bool experimental);
extern "C" SEXP _duckdb_rapi_register_df(SEXP conn, SEXP name, SEXP value, SEXP integer64, SEXP overwrite, SEXP experimental) {
  BEGIN_CPP11
    rapi_register_df(cpp11::as_cpp<cpp11::decay_t<duckdb::conn_eptr_t>>(conn), cpp11::as_cpp<cpp11::decay_t<std::string>>(name), cpp11::as_cpp<cpp11::decay_t<cpp11::data_frame>>(value), cpp11::as_cpp<cpp11::decay_t<bool>>(integer64), cpp11::as_cpp<cpp11::decay_t<bool>>(overwrite), cpp11::as_cpp<cpp11::decay_t<bool>>(experimental));
    return R_NilValue;
  END_CPP11
}
// register.cpp
void rapi_unregister_df(duckdb::conn_eptr_t conn, std::string name);
extern "C" SEXP _duckdb_rapi_unregister_df(SEXP conn, SEXP name) {
  BEGIN_CPP11
    rapi_unregister_df(cpp11::as_cpp<cpp11::decay_t<duckdb::conn_eptr_t>>(conn), cpp11::as_cpp<cpp11::decay_t<std::string>>(name));
    return R_NilValue;
  END_CPP11
}
// register.cpp
void rapi_register_arrow(duckdb::conn_eptr_t conn, std::string name, cpp11::list export_funs, cpp11::sexp valuesexp);
extern "C" SEXP _duckdb_rapi_register_arrow(SEXP conn, SEXP name, SEXP export_funs, SEXP valuesexp) {
  BEGIN_CPP11
    rapi_register_arrow(cpp11::as_cpp<cpp11::decay_t<duckdb::conn_eptr_t>>(conn), cpp11::as_cpp<cpp11::decay_t<std::string>>(name), cpp11::as_cpp<cpp11::decay_t<cpp11::list>>(export_funs), cpp11::as_cpp<cpp11::decay_t<cpp11::sexp>>(valuesexp));
    return R_NilValue;
  END_CPP11
}
// register.cpp
void rapi_unregister_arrow(duckdb::conn_eptr_t conn, std::string name);
extern "C" SEXP _duckdb_rapi_unregister_arrow(SEXP conn, SEXP name) {
  BEGIN_CPP11
    rapi_unregister_arrow(cpp11::as_cpp<cpp11::decay_t<duckdb::conn_eptr_t>>(conn), cpp11::as_cpp<cpp11::decay_t<std::string>>(name));
    return R_NilValue;
  END_CPP11
}
// relational.cpp
SEXP rapi_expr_reference(std::string name, std::string table);
extern "C" SEXP _duckdb_rapi_expr_reference(SEXP name, SEXP table) {
  BEGIN_CPP11
    return cpp11::as_sexp(rapi_expr_reference(cpp11::as_cpp<cpp11::decay_t<std::string>>(name), cpp11::as_cpp<cpp11::decay_t<std::string>>(table)));
  END_CPP11
}
// relational.cpp
SEXP rapi_expr_constant(sexp val);
extern "C" SEXP _duckdb_rapi_expr_constant(SEXP val) {
  BEGIN_CPP11
    return cpp11::as_sexp(rapi_expr_constant(cpp11::as_cpp<cpp11::decay_t<sexp>>(val)));
  END_CPP11
}
// relational.cpp
SEXP rapi_expr_function(std::string name, list args);
extern "C" SEXP _duckdb_rapi_expr_function(SEXP name, SEXP args) {
  BEGIN_CPP11
    return cpp11::as_sexp(rapi_expr_function(cpp11::as_cpp<cpp11::decay_t<std::string>>(name), cpp11::as_cpp<cpp11::decay_t<list>>(args)));
  END_CPP11
}
// relational.cpp
void rapi_expr_set_alias(duckdb::expr_extptr_t expr, std::string alias);
extern "C" SEXP _duckdb_rapi_expr_set_alias(SEXP expr, SEXP alias) {
  BEGIN_CPP11
    rapi_expr_set_alias(cpp11::as_cpp<cpp11::decay_t<duckdb::expr_extptr_t>>(expr), cpp11::as_cpp<cpp11::decay_t<std::string>>(alias));
    return R_NilValue;
  END_CPP11
}
// relational.cpp
std::string rapi_expr_tostring(duckdb::expr_extptr_t expr);
extern "C" SEXP _duckdb_rapi_expr_tostring(SEXP expr) {
  BEGIN_CPP11
    return cpp11::as_sexp(rapi_expr_tostring(cpp11::as_cpp<cpp11::decay_t<duckdb::expr_extptr_t>>(expr)));
  END_CPP11
}
// relational.cpp
SEXP rapi_rel_from_df(duckdb::conn_eptr_t con, data_frame df, bool experimental);
extern "C" SEXP _duckdb_rapi_rel_from_df(SEXP con, SEXP df, SEXP experimental) {
  BEGIN_CPP11
    return cpp11::as_sexp(rapi_rel_from_df(cpp11::as_cpp<cpp11::decay_t<duckdb::conn_eptr_t>>(con), cpp11::as_cpp<cpp11::decay_t<data_frame>>(df), cpp11::as_cpp<cpp11::decay_t<bool>>(experimental)));
  END_CPP11
}
// relational.cpp
SEXP rapi_rel_filter(duckdb::rel_extptr_t rel, list exprs);
extern "C" SEXP _duckdb_rapi_rel_filter(SEXP rel, SEXP exprs) {
  BEGIN_CPP11
    return cpp11::as_sexp(rapi_rel_filter(cpp11::as_cpp<cpp11::decay_t<duckdb::rel_extptr_t>>(rel), cpp11::as_cpp<cpp11::decay_t<list>>(exprs)));
  END_CPP11
}
// relational.cpp
SEXP rapi_rel_project(duckdb::rel_extptr_t rel, list exprs);
extern "C" SEXP _duckdb_rapi_rel_project(SEXP rel, SEXP exprs) {
  BEGIN_CPP11
    return cpp11::as_sexp(rapi_rel_project(cpp11::as_cpp<cpp11::decay_t<duckdb::rel_extptr_t>>(rel), cpp11::as_cpp<cpp11::decay_t<list>>(exprs)));
  END_CPP11
}
// relational.cpp
SEXP rapi_rel_aggregate(duckdb::rel_extptr_t rel, list groups, list aggregates);
extern "C" SEXP _duckdb_rapi_rel_aggregate(SEXP rel, SEXP groups, SEXP aggregates) {
  BEGIN_CPP11
    return cpp11::as_sexp(rapi_rel_aggregate(cpp11::as_cpp<cpp11::decay_t<duckdb::rel_extptr_t>>(rel), cpp11::as_cpp<cpp11::decay_t<list>>(groups), cpp11::as_cpp<cpp11::decay_t<list>>(aggregates)));
  END_CPP11
}
// relational.cpp
SEXP rapi_rel_order(duckdb::rel_extptr_t rel, list orders);
extern "C" SEXP _duckdb_rapi_rel_order(SEXP rel, SEXP orders) {
  BEGIN_CPP11
    return cpp11::as_sexp(rapi_rel_order(cpp11::as_cpp<cpp11::decay_t<duckdb::rel_extptr_t>>(rel), cpp11::as_cpp<cpp11::decay_t<list>>(orders)));
  END_CPP11
}
// relational.cpp
SEXP rapi_rel_join(duckdb::rel_extptr_t left, duckdb::rel_extptr_t right, list conds, std::string join);
extern "C" SEXP _duckdb_rapi_rel_join(SEXP left, SEXP right, SEXP conds, SEXP join) {
  BEGIN_CPP11
    return cpp11::as_sexp(rapi_rel_join(cpp11::as_cpp<cpp11::decay_t<duckdb::rel_extptr_t>>(left), cpp11::as_cpp<cpp11::decay_t<duckdb::rel_extptr_t>>(right), cpp11::as_cpp<cpp11::decay_t<list>>(conds), cpp11::as_cpp<cpp11::decay_t<std::string>>(join)));
  END_CPP11
}
// relational.cpp
SEXP rapi_rel_union_all(duckdb::rel_extptr_t rel_a, duckdb::rel_extptr_t rel_b);
extern "C" SEXP _duckdb_rapi_rel_union_all(SEXP rel_a, SEXP rel_b) {
  BEGIN_CPP11
    return cpp11::as_sexp(rapi_rel_union_all(cpp11::as_cpp<cpp11::decay_t<duckdb::rel_extptr_t>>(rel_a), cpp11::as_cpp<cpp11::decay_t<duckdb::rel_extptr_t>>(rel_b)));
  END_CPP11
}
// relational.cpp
SEXP rapi_rel_limit(duckdb::rel_extptr_t rel, int64_t n);
extern "C" SEXP _duckdb_rapi_rel_limit(SEXP rel, SEXP n) {
  BEGIN_CPP11
    return cpp11::as_sexp(rapi_rel_limit(cpp11::as_cpp<cpp11::decay_t<duckdb::rel_extptr_t>>(rel), cpp11::as_cpp<cpp11::decay_t<int64_t>>(n)));
  END_CPP11
}
// relational.cpp
SEXP rapi_rel_distinct(duckdb::rel_extptr_t rel);
extern "C" SEXP _duckdb_rapi_rel_distinct(SEXP rel) {
  BEGIN_CPP11
    return cpp11::as_sexp(rapi_rel_distinct(cpp11::as_cpp<cpp11::decay_t<duckdb::rel_extptr_t>>(rel)));
  END_CPP11
}
// relational.cpp
SEXP rapi_rel_to_df(duckdb::rel_extptr_t rel);
extern "C" SEXP _duckdb_rapi_rel_to_df(SEXP rel) {
  BEGIN_CPP11
    return cpp11::as_sexp(rapi_rel_to_df(cpp11::as_cpp<cpp11::decay_t<duckdb::rel_extptr_t>>(rel)));
  END_CPP11
}
// relational.cpp
std::string rapi_rel_tostring(duckdb::rel_extptr_t rel);
extern "C" SEXP _duckdb_rapi_rel_tostring(SEXP rel) {
  BEGIN_CPP11
    return cpp11::as_sexp(rapi_rel_tostring(cpp11::as_cpp<cpp11::decay_t<duckdb::rel_extptr_t>>(rel)));
  END_CPP11
}
// relational.cpp
SEXP rapi_rel_explain(duckdb::rel_extptr_t rel);
extern "C" SEXP _duckdb_rapi_rel_explain(SEXP rel) {
  BEGIN_CPP11
    return cpp11::as_sexp(rapi_rel_explain(cpp11::as_cpp<cpp11::decay_t<duckdb::rel_extptr_t>>(rel)));
  END_CPP11
}
// relational.cpp
std::string rapi_rel_alias(duckdb::rel_extptr_t rel);
extern "C" SEXP _duckdb_rapi_rel_alias(SEXP rel) {
  BEGIN_CPP11
    return cpp11::as_sexp(rapi_rel_alias(cpp11::as_cpp<cpp11::decay_t<duckdb::rel_extptr_t>>(rel)));
  END_CPP11
}
// relational.cpp
SEXP rapi_rel_set_alias(duckdb::rel_extptr_t rel, std::string alias);
extern "C" SEXP _duckdb_rapi_rel_set_alias(SEXP rel, SEXP alias) {
  BEGIN_CPP11
    return cpp11::as_sexp(rapi_rel_set_alias(cpp11::as_cpp<cpp11::decay_t<duckdb::rel_extptr_t>>(rel), cpp11::as_cpp<cpp11::decay_t<std::string>>(alias)));
  END_CPP11
}
// relational.cpp
SEXP rapi_rel_sql(duckdb::rel_extptr_t rel, std::string sql);
extern "C" SEXP _duckdb_rapi_rel_sql(SEXP rel, SEXP sql) {
  BEGIN_CPP11
    return cpp11::as_sexp(rapi_rel_sql(cpp11::as_cpp<cpp11::decay_t<duckdb::rel_extptr_t>>(rel), cpp11::as_cpp<cpp11::decay_t<std::string>>(sql)));
  END_CPP11
}
// relational.cpp
SEXP rapi_rel_names(duckdb::rel_extptr_t rel);
extern "C" SEXP _duckdb_rapi_rel_names(SEXP rel) {
  BEGIN_CPP11
    return cpp11::as_sexp(rapi_rel_names(cpp11::as_cpp<cpp11::decay_t<duckdb::rel_extptr_t>>(rel)));
  END_CPP11
}
// relational.cpp
SEXP rapi_rel_set_intersect(duckdb::rel_extptr_t rel_a, duckdb::rel_extptr_t rel_b);
extern "C" SEXP _duckdb_rapi_rel_set_intersect(SEXP rel_a, SEXP rel_b) {
  BEGIN_CPP11
    return cpp11::as_sexp(rapi_rel_set_intersect(cpp11::as_cpp<cpp11::decay_t<duckdb::rel_extptr_t>>(rel_a), cpp11::as_cpp<cpp11::decay_t<duckdb::rel_extptr_t>>(rel_b)));
  END_CPP11
}
// relational.cpp
SEXP rapi_rel_set_diff(duckdb::rel_extptr_t rel_a, duckdb::rel_extptr_t rel_b);
extern "C" SEXP _duckdb_rapi_rel_set_diff(SEXP rel_a, SEXP rel_b) {
  BEGIN_CPP11
    return cpp11::as_sexp(rapi_rel_set_diff(cpp11::as_cpp<cpp11::decay_t<duckdb::rel_extptr_t>>(rel_a), cpp11::as_cpp<cpp11::decay_t<duckdb::rel_extptr_t>>(rel_b)));
  END_CPP11
}
// relational.cpp
SEXP rapi_rel_set_symdiff(duckdb::rel_extptr_t rel_a, duckdb::rel_extptr_t rel_b);
extern "C" SEXP _duckdb_rapi_rel_set_symdiff(SEXP rel_a, SEXP rel_b) {
  BEGIN_CPP11
    return cpp11::as_sexp(rapi_rel_set_symdiff(cpp11::as_cpp<cpp11::decay_t<duckdb::rel_extptr_t>>(rel_a), cpp11::as_cpp<cpp11::decay_t<duckdb::rel_extptr_t>>(rel_b)));
  END_CPP11
}
// reltoaltrep.cpp
SEXP rapi_rel_to_altrep(duckdb::rel_extptr_t rel);
extern "C" SEXP _duckdb_rapi_rel_to_altrep(SEXP rel) {
  BEGIN_CPP11
    return cpp11::as_sexp(rapi_rel_to_altrep(cpp11::as_cpp<cpp11::decay_t<duckdb::rel_extptr_t>>(rel)));
  END_CPP11
}
// reltoaltrep.cpp
SEXP rapi_rel_from_altrep_df(SEXP df);
extern "C" SEXP _duckdb_rapi_rel_from_altrep_df(SEXP df) {
  BEGIN_CPP11
    return cpp11::as_sexp(rapi_rel_from_altrep_df(cpp11::as_cpp<cpp11::decay_t<SEXP>>(df)));
  END_CPP11
}
// reltoaltrep.cpp
bool rapi_df_is_materialized(SEXP df);
extern "C" SEXP _duckdb_rapi_df_is_materialized(SEXP df) {
  BEGIN_CPP11
    return cpp11::as_sexp(rapi_df_is_materialized(cpp11::as_cpp<cpp11::decay_t<SEXP>>(df)));
  END_CPP11
}
// statement.cpp
void rapi_release(duckdb::stmt_eptr_t stmt);
extern "C" SEXP _duckdb_rapi_release(SEXP stmt) {
  BEGIN_CPP11
    rapi_release(cpp11::as_cpp<cpp11::decay_t<duckdb::stmt_eptr_t>>(stmt));
    return R_NilValue;
  END_CPP11
}
// statement.cpp
SEXP rapi_get_substrait(duckdb::conn_eptr_t conn, std::string query);
extern "C" SEXP _duckdb_rapi_get_substrait(SEXP conn, SEXP query) {
  BEGIN_CPP11
    return cpp11::as_sexp(rapi_get_substrait(cpp11::as_cpp<cpp11::decay_t<duckdb::conn_eptr_t>>(conn), cpp11::as_cpp<cpp11::decay_t<std::string>>(query)));
  END_CPP11
}
// statement.cpp
SEXP rapi_get_substrait_json(duckdb::conn_eptr_t conn, std::string query);
extern "C" SEXP _duckdb_rapi_get_substrait_json(SEXP conn, SEXP query) {
  BEGIN_CPP11
    return cpp11::as_sexp(rapi_get_substrait_json(cpp11::as_cpp<cpp11::decay_t<duckdb::conn_eptr_t>>(conn), cpp11::as_cpp<cpp11::decay_t<std::string>>(query)));
  END_CPP11
}
// statement.cpp
cpp11::list rapi_prepare_substrait(duckdb::conn_eptr_t conn, cpp11::sexp query);
extern "C" SEXP _duckdb_rapi_prepare_substrait(SEXP conn, SEXP query) {
  BEGIN_CPP11
    return cpp11::as_sexp(rapi_prepare_substrait(cpp11::as_cpp<cpp11::decay_t<duckdb::conn_eptr_t>>(conn), cpp11::as_cpp<cpp11::decay_t<cpp11::sexp>>(query)));
  END_CPP11
}
// statement.cpp
cpp11::list rapi_prepare_substrait_json(duckdb::conn_eptr_t conn, std::string json);
extern "C" SEXP _duckdb_rapi_prepare_substrait_json(SEXP conn, SEXP json) {
  BEGIN_CPP11
    return cpp11::as_sexp(rapi_prepare_substrait_json(cpp11::as_cpp<cpp11::decay_t<duckdb::conn_eptr_t>>(conn), cpp11::as_cpp<cpp11::decay_t<std::string>>(json)));
  END_CPP11
}
// statement.cpp
cpp11::list rapi_prepare(duckdb::conn_eptr_t conn, std::string query);
extern "C" SEXP _duckdb_rapi_prepare(SEXP conn, SEXP query) {
  BEGIN_CPP11
    return cpp11::as_sexp(rapi_prepare(cpp11::as_cpp<cpp11::decay_t<duckdb::conn_eptr_t>>(conn), cpp11::as_cpp<cpp11::decay_t<std::string>>(query)));
  END_CPP11
}
// statement.cpp
cpp11::list rapi_bind(duckdb::stmt_eptr_t stmt, cpp11::list params, bool arrow, bool integer64);
extern "C" SEXP _duckdb_rapi_bind(SEXP stmt, SEXP params, SEXP arrow, SEXP integer64) {
  BEGIN_CPP11
    return cpp11::as_sexp(rapi_bind(cpp11::as_cpp<cpp11::decay_t<duckdb::stmt_eptr_t>>(stmt), cpp11::as_cpp<cpp11::decay_t<cpp11::list>>(params), cpp11::as_cpp<cpp11::decay_t<bool>>(arrow), cpp11::as_cpp<cpp11::decay_t<bool>>(integer64)));
  END_CPP11
}
// statement.cpp
SEXP rapi_execute_arrow(duckdb::rqry_eptr_t qry_res, int chunk_size);
extern "C" SEXP _duckdb_rapi_execute_arrow(SEXP qry_res, SEXP chunk_size) {
  BEGIN_CPP11
    return cpp11::as_sexp(rapi_execute_arrow(cpp11::as_cpp<cpp11::decay_t<duckdb::rqry_eptr_t>>(qry_res), cpp11::as_cpp<cpp11::decay_t<int>>(chunk_size)));
  END_CPP11
}
// statement.cpp
SEXP rapi_record_batch(duckdb::rqry_eptr_t qry_res, int chunk_size);
extern "C" SEXP _duckdb_rapi_record_batch(SEXP qry_res, SEXP chunk_size) {
  BEGIN_CPP11
    return cpp11::as_sexp(rapi_record_batch(cpp11::as_cpp<cpp11::decay_t<duckdb::rqry_eptr_t>>(qry_res), cpp11::as_cpp<cpp11::decay_t<int>>(chunk_size)));
  END_CPP11
}
// statement.cpp
SEXP rapi_execute(duckdb::stmt_eptr_t stmt, bool arrow, bool integer64);
extern "C" SEXP _duckdb_rapi_execute(SEXP stmt, SEXP arrow, SEXP integer64) {
  BEGIN_CPP11
    return cpp11::as_sexp(rapi_execute(cpp11::as_cpp<cpp11::decay_t<duckdb::stmt_eptr_t>>(stmt), cpp11::as_cpp<cpp11::decay_t<bool>>(arrow), cpp11::as_cpp<cpp11::decay_t<bool>>(integer64)));
  END_CPP11
}
// utils.cpp
cpp11::r_string rapi_ptr_to_str(SEXP extptr);
extern "C" SEXP _duckdb_rapi_ptr_to_str(SEXP extptr) {
  BEGIN_CPP11
    return cpp11::as_sexp(rapi_ptr_to_str(cpp11::as_cpp<cpp11::decay_t<SEXP>>(extptr)));
  END_CPP11
}

extern "C" {
static const R_CallMethodDef CallEntries[] = {
    {"_duckdb_rapi_bind",                   (DL_FUNC) &_duckdb_rapi_bind,                   4},
    {"_duckdb_rapi_connect",                (DL_FUNC) &_duckdb_rapi_connect,                1},
    {"_duckdb_rapi_df_is_materialized",     (DL_FUNC) &_duckdb_rapi_df_is_materialized,     1},
    {"_duckdb_rapi_disconnect",             (DL_FUNC) &_duckdb_rapi_disconnect,             1},
    {"_duckdb_rapi_execute",                (DL_FUNC) &_duckdb_rapi_execute,                3},
    {"_duckdb_rapi_execute_arrow",          (DL_FUNC) &_duckdb_rapi_execute_arrow,          2},
    {"_duckdb_rapi_expr_constant",          (DL_FUNC) &_duckdb_rapi_expr_constant,          1},
    {"_duckdb_rapi_expr_function",          (DL_FUNC) &_duckdb_rapi_expr_function,          2},
    {"_duckdb_rapi_expr_reference",         (DL_FUNC) &_duckdb_rapi_expr_reference,         2},
    {"_duckdb_rapi_expr_set_alias",         (DL_FUNC) &_duckdb_rapi_expr_set_alias,         2},
    {"_duckdb_rapi_expr_tostring",          (DL_FUNC) &_duckdb_rapi_expr_tostring,          1},
    {"_duckdb_rapi_get_substrait",          (DL_FUNC) &_duckdb_rapi_get_substrait,          2},
    {"_duckdb_rapi_get_substrait_json",     (DL_FUNC) &_duckdb_rapi_get_substrait_json,     2},
    {"_duckdb_rapi_prepare",                (DL_FUNC) &_duckdb_rapi_prepare,                2},
    {"_duckdb_rapi_prepare_substrait",      (DL_FUNC) &_duckdb_rapi_prepare_substrait,      2},
    {"_duckdb_rapi_prepare_substrait_json", (DL_FUNC) &_duckdb_rapi_prepare_substrait_json, 2},
    {"_duckdb_rapi_ptr_to_str",             (DL_FUNC) &_duckdb_rapi_ptr_to_str,             1},
    {"_duckdb_rapi_record_batch",           (DL_FUNC) &_duckdb_rapi_record_batch,           2},
    {"_duckdb_rapi_register_arrow",         (DL_FUNC) &_duckdb_rapi_register_arrow,         4},
    {"_duckdb_rapi_register_df",            (DL_FUNC) &_duckdb_rapi_register_df,            6},
    {"_duckdb_rapi_rel_aggregate",          (DL_FUNC) &_duckdb_rapi_rel_aggregate,          3},
    {"_duckdb_rapi_rel_alias",              (DL_FUNC) &_duckdb_rapi_rel_alias,              1},
    {"_duckdb_rapi_rel_distinct",           (DL_FUNC) &_duckdb_rapi_rel_distinct,           1},
    {"_duckdb_rapi_rel_explain",            (DL_FUNC) &_duckdb_rapi_rel_explain,            1},
    {"_duckdb_rapi_rel_filter",             (DL_FUNC) &_duckdb_rapi_rel_filter,             2},
    {"_duckdb_rapi_rel_from_altrep_df",     (DL_FUNC) &_duckdb_rapi_rel_from_altrep_df,     1},
    {"_duckdb_rapi_rel_from_df",            (DL_FUNC) &_duckdb_rapi_rel_from_df,            3},
<<<<<<< HEAD
    {"_duckdb_rapi_rel_join",               (DL_FUNC) &_duckdb_rapi_rel_join,               4},
=======
    {"_duckdb_rapi_rel_inner_join",         (DL_FUNC) &_duckdb_rapi_rel_inner_join,         3},
>>>>>>> e2dfc274
    {"_duckdb_rapi_rel_limit",              (DL_FUNC) &_duckdb_rapi_rel_limit,              2},
    {"_duckdb_rapi_rel_names",              (DL_FUNC) &_duckdb_rapi_rel_names,              1},
    {"_duckdb_rapi_rel_order",              (DL_FUNC) &_duckdb_rapi_rel_order,              2},
    {"_duckdb_rapi_rel_project",            (DL_FUNC) &_duckdb_rapi_rel_project,            2},
    {"_duckdb_rapi_rel_set_alias",          (DL_FUNC) &_duckdb_rapi_rel_set_alias,          2},
<<<<<<< HEAD
=======
    {"_duckdb_rapi_rel_set_diff",           (DL_FUNC) &_duckdb_rapi_rel_set_diff,           2},
    {"_duckdb_rapi_rel_set_intersect",      (DL_FUNC) &_duckdb_rapi_rel_set_intersect,      2},
    {"_duckdb_rapi_rel_set_symdiff",        (DL_FUNC) &_duckdb_rapi_rel_set_symdiff,        2},
>>>>>>> e2dfc274
    {"_duckdb_rapi_rel_sql",                (DL_FUNC) &_duckdb_rapi_rel_sql,                2},
    {"_duckdb_rapi_rel_to_altrep",          (DL_FUNC) &_duckdb_rapi_rel_to_altrep,          1},
    {"_duckdb_rapi_rel_to_df",              (DL_FUNC) &_duckdb_rapi_rel_to_df,              1},
    {"_duckdb_rapi_rel_tostring",           (DL_FUNC) &_duckdb_rapi_rel_tostring,           1},
    {"_duckdb_rapi_rel_union_all",          (DL_FUNC) &_duckdb_rapi_rel_union_all,          2},
    {"_duckdb_rapi_release",                (DL_FUNC) &_duckdb_rapi_release,                1},
    {"_duckdb_rapi_shutdown",               (DL_FUNC) &_duckdb_rapi_shutdown,               1},
    {"_duckdb_rapi_startup",                (DL_FUNC) &_duckdb_rapi_startup,                3},
    {"_duckdb_rapi_unregister_arrow",       (DL_FUNC) &_duckdb_rapi_unregister_arrow,       2},
    {"_duckdb_rapi_unregister_df",          (DL_FUNC) &_duckdb_rapi_unregister_df,          2},
    {NULL, NULL, 0}
};
}

void RelToAltrep_Initialize(DllInfo* dll);

extern "C" attribute_visible void R_init_duckdb(DllInfo* dll){
  R_registerRoutines(dll, NULL, CallEntries, NULL, NULL);
  R_useDynamicSymbols(dll, FALSE);
  RelToAltrep_Initialize(dll);
  R_forceSymbols(dll, TRUE);
}<|MERGE_RESOLUTION|>--- conflicted
+++ resolved
@@ -365,22 +365,15 @@
     {"_duckdb_rapi_rel_filter",             (DL_FUNC) &_duckdb_rapi_rel_filter,             2},
     {"_duckdb_rapi_rel_from_altrep_df",     (DL_FUNC) &_duckdb_rapi_rel_from_altrep_df,     1},
     {"_duckdb_rapi_rel_from_df",            (DL_FUNC) &_duckdb_rapi_rel_from_df,            3},
-<<<<<<< HEAD
     {"_duckdb_rapi_rel_join",               (DL_FUNC) &_duckdb_rapi_rel_join,               4},
-=======
-    {"_duckdb_rapi_rel_inner_join",         (DL_FUNC) &_duckdb_rapi_rel_inner_join,         3},
->>>>>>> e2dfc274
     {"_duckdb_rapi_rel_limit",              (DL_FUNC) &_duckdb_rapi_rel_limit,              2},
     {"_duckdb_rapi_rel_names",              (DL_FUNC) &_duckdb_rapi_rel_names,              1},
     {"_duckdb_rapi_rel_order",              (DL_FUNC) &_duckdb_rapi_rel_order,              2},
     {"_duckdb_rapi_rel_project",            (DL_FUNC) &_duckdb_rapi_rel_project,            2},
     {"_duckdb_rapi_rel_set_alias",          (DL_FUNC) &_duckdb_rapi_rel_set_alias,          2},
-<<<<<<< HEAD
-=======
     {"_duckdb_rapi_rel_set_diff",           (DL_FUNC) &_duckdb_rapi_rel_set_diff,           2},
     {"_duckdb_rapi_rel_set_intersect",      (DL_FUNC) &_duckdb_rapi_rel_set_intersect,      2},
     {"_duckdb_rapi_rel_set_symdiff",        (DL_FUNC) &_duckdb_rapi_rel_set_symdiff,        2},
->>>>>>> e2dfc274
     {"_duckdb_rapi_rel_sql",                (DL_FUNC) &_duckdb_rapi_rel_sql,                2},
     {"_duckdb_rapi_rel_to_altrep",          (DL_FUNC) &_duckdb_rapi_rel_to_altrep,          1},
     {"_duckdb_rapi_rel_to_df",              (DL_FUNC) &_duckdb_rapi_rel_to_df,              1},

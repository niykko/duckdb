#include "json_functions.hpp"

#include "duckdb/common/file_system.hpp"
#include "duckdb/execution/expression_executor.hpp"
#include "duckdb/function/cast/cast_function_set.hpp"
#include "duckdb/function/cast/default_casts.hpp"
#include "duckdb/function/replacement_scan.hpp"
#include "duckdb/parser/expression/constant_expression.hpp"
#include "duckdb/parser/expression/function_expression.hpp"
#include "duckdb/parser/parsed_data/create_pragma_function_info.hpp"
#include "duckdb/parser/tableref/table_function_ref.hpp"

namespace duckdb {

<<<<<<< HEAD
using JSONPathType = JSONCommon::JSONPathType;

static JSONPathType CheckPath(const Value &path_val, string &path, size_t &len) {
	const auto path_str_val = path_val.DefaultCastAs(LogicalType::VARCHAR);
=======
static void CheckPath(const Value &path_val, string &path, size_t &len) {
	string error;
	Value path_str_val;
	if (path_val.IsNull()) {
		throw InvalidInputException("JSON path cannot be NULL");
	}
	if (!path_val.DefaultTryCastAs(LogicalType::VARCHAR, path_str_val, &error)) {
		throw InvalidInputException(error);
	}
>>>>>>> a1681869
	auto path_str = path_str_val.GetValueUnsafe<string_t>();
	len = path_str.GetSize();
	auto ptr = path_str.GetData();
	// Empty strings and invalid $ paths yield an error
	if (len == 0) {
		throw BinderException("Empty JSON path");
	}
	JSONPathType path_type = JSONPathType::REGULAR;
	if (*ptr == '$') {
		path_type = JSONCommon::ValidatePath(ptr, len, true);
	}
	// Copy over string to the bind data
	if (*ptr == '/' || *ptr == '$') {
		path = string(ptr, len);
	} else {
		path = "/" + string(ptr, len);
		len++;
	}
	return path_type;
}

JSONReadFunctionData::JSONReadFunctionData(bool constant, string path_p, idx_t len, JSONPathType path_type_p)
    : constant(constant), path(std::move(path_p)), path_type(path_type_p), ptr(path.c_str()), len(len) {
}

unique_ptr<FunctionData> JSONReadFunctionData::Copy() const {
	return make_uniq<JSONReadFunctionData>(constant, path, len, path_type);
}

bool JSONReadFunctionData::Equals(const FunctionData &other_p) const {
	auto &other = (const JSONReadFunctionData &)other_p;
	return constant == other.constant && path == other.path && len == other.len && path_type == other.path_type;
}

unique_ptr<FunctionData> JSONReadFunctionData::Bind(ClientContext &context, ScalarFunction &bound_function,
                                                    vector<unique_ptr<Expression>> &arguments) {
	D_ASSERT(bound_function.arguments.size() == 2);
	bool constant = false;
	string path = "";
	size_t len = 0;
	JSONPathType path_type = JSONPathType::REGULAR;
	if (arguments[1]->return_type.id() != LogicalTypeId::SQLNULL && arguments[1]->IsFoldable()) {
		constant = true;
		const auto path_val = ExpressionExecutor::EvaluateScalar(context, *arguments[1]);
		path_type = CheckPath(path_val, path, len);
	}
	if (path_type == JSONCommon::JSONPathType::WILDCARD) {
		bound_function.return_type = LogicalType::LIST(bound_function.return_type);
	}
	return make_uniq<JSONReadFunctionData>(constant, std::move(path), len, path_type);
}

JSONReadManyFunctionData::JSONReadManyFunctionData(vector<string> paths_p, vector<size_t> lens_p)
    : paths(std::move(paths_p)), lens(std::move(lens_p)) {
	for (const auto &path : paths) {
		ptrs.push_back(path.c_str());
	}
}

unique_ptr<FunctionData> JSONReadManyFunctionData::Copy() const {
	return make_uniq<JSONReadManyFunctionData>(paths, lens);
}

bool JSONReadManyFunctionData::Equals(const FunctionData &other_p) const {
	auto &other = (const JSONReadManyFunctionData &)other_p;
	return paths == other.paths && lens == other.lens;
}

unique_ptr<FunctionData> JSONReadManyFunctionData::Bind(ClientContext &context, ScalarFunction &bound_function,
                                                        vector<unique_ptr<Expression>> &arguments) {
	D_ASSERT(bound_function.arguments.size() == 2);
	if (arguments[1]->HasParameter()) {
		throw ParameterNotResolvedException();
	}
	if (!arguments[1]->IsFoldable()) {
		throw BinderException("List of paths must be constant");
	}

	vector<string> paths;
	vector<size_t> lens;
	auto paths_val = ExpressionExecutor::EvaluateScalar(context, *arguments[1]);
	for (auto &path_val : ListValue::GetChildren(paths_val)) {
		paths.emplace_back("");
		lens.push_back(0);
		if (CheckPath(path_val, paths.back(), lens.back()) == JSONPathType::WILDCARD) {
			throw BinderException("Cannot have wildcards in JSON path when supplying multiple paths");
		}
	}

	return make_uniq<JSONReadManyFunctionData>(std::move(paths), std::move(lens));
}

JSONFunctionLocalState::JSONFunctionLocalState(Allocator &allocator) : json_allocator(allocator) {
}
JSONFunctionLocalState::JSONFunctionLocalState(ClientContext &context)
    : JSONFunctionLocalState(BufferAllocator::Get(context)) {
}

unique_ptr<FunctionLocalState> JSONFunctionLocalState::Init(ExpressionState &state, const BoundFunctionExpression &expr,
                                                            FunctionData *bind_data) {
	return make_uniq<JSONFunctionLocalState>(state.GetContext());
}

unique_ptr<FunctionLocalState> JSONFunctionLocalState::InitCastLocalState(CastLocalStateParameters &parameters) {
	return parameters.context ? make_uniq<JSONFunctionLocalState>(*parameters.context)
	                          : make_uniq<JSONFunctionLocalState>(Allocator::DefaultAllocator());
}

JSONFunctionLocalState &JSONFunctionLocalState::ResetAndGet(ExpressionState &state) {
	auto &lstate = ExecuteFunctionState::GetFunctionState(state)->Cast<JSONFunctionLocalState>();
	lstate.json_allocator.Reset();
	return lstate;
}

vector<ScalarFunctionSet> JSONFunctions::GetScalarFunctions() {
	vector<ScalarFunctionSet> functions;

	// Extract functions
	AddAliases({"json_extract", "json_extract_path"}, GetExtractFunction(), functions);
	AddAliases({"json_extract_string", "json_extract_path_text", "->>"}, GetExtractStringFunction(), functions);

	// Create functions
	functions.push_back(GetArrayFunction());
	functions.push_back(GetObjectFunction());
	AddAliases({"to_json", "json_quote"}, GetToJSONFunction(), functions);
	functions.push_back(GetArrayToJSONFunction());
	functions.push_back(GetRowToJSONFunction());
	functions.push_back(GetMergePatchFunction());

	// Structure/Transform
	functions.push_back(GetStructureFunction());
	AddAliases({"json_transform", "from_json"}, GetTransformFunction(), functions);
	AddAliases({"json_transform_strict", "from_json_strict"}, GetTransformStrictFunction(), functions);

	// Other
	functions.push_back(GetArrayLengthFunction());
	functions.push_back(GetContainsFunction());
	functions.push_back(GetKeysFunction());
	functions.push_back(GetTypeFunction());
	functions.push_back(GetValidFunction());
	functions.push_back(GetSerializeSqlFunction());
	functions.push_back(GetDeserializeSqlFunction());

	return functions;
}

vector<PragmaFunctionSet> JSONFunctions::GetPragmaFunctions() {
	vector<PragmaFunctionSet> functions;
	functions.push_back(GetExecuteJsonSerializedSqlPragmaFunction());
	return functions;
}

vector<TableFunctionSet> JSONFunctions::GetTableFunctions() {
	vector<TableFunctionSet> functions;

	// Reads JSON as string
	functions.push_back(GetReadJSONObjectsFunction());
	functions.push_back(GetReadNDJSONObjectsFunction());
	functions.push_back(GetReadJSONObjectsAutoFunction());

	// Read JSON as columnar data
	functions.push_back(GetReadJSONFunction());
	functions.push_back(GetReadNDJSONFunction());
	functions.push_back(GetReadJSONAutoFunction());
	functions.push_back(GetReadNDJSONAutoFunction());
	functions.push_back(GetExecuteJsonSerializedSqlFunction());

	return functions;
}

unique_ptr<TableRef> JSONFunctions::ReadJSONReplacement(ClientContext &context, const string &table_name,
                                                        ReplacementScanData *data) {
	auto lower_name = StringUtil::Lower(table_name);
	// remove any compression
	if (StringUtil::EndsWith(lower_name, ".gz")) {
		lower_name = lower_name.substr(0, lower_name.size() - 3);
	} else if (StringUtil::EndsWith(lower_name, ".zst")) {
		lower_name = lower_name.substr(0, lower_name.size() - 4);
	}
	if (!StringUtil::EndsWith(lower_name, ".json") && !StringUtil::Contains(lower_name, ".json?") &&
	    !StringUtil::EndsWith(lower_name, ".jsonl") && !StringUtil::Contains(lower_name, ".jsonl?") &&
	    !StringUtil::EndsWith(lower_name, ".ndjson") && !StringUtil::Contains(lower_name, ".ndjson?")) {
		return nullptr;
	}
	auto table_function = make_uniq<TableFunctionRef>();
	vector<unique_ptr<ParsedExpression>> children;
	children.push_back(make_uniq<ConstantExpression>(Value(table_name)));
	table_function->function = make_uniq<FunctionExpression>("read_json_auto", std::move(children));

	if (!FileSystem::HasGlob(table_name)) {
		table_function->alias = FileSystem::ExtractBaseName(table_name);
	}

	return std::move(table_function);
}

static bool CastVarcharToJSON(Vector &source, Vector &result, idx_t count, CastParameters &parameters) {
	auto &lstate = parameters.local_state->Cast<JSONFunctionLocalState>();
	lstate.json_allocator.Reset();
	auto alc = lstate.json_allocator.GetYYAlc();

	bool success = true;
	UnaryExecutor::ExecuteWithNulls<string_t, string_t>(
	    source, result, count, [&](string_t input, ValidityMask &mask, idx_t idx) {
		    auto data = input.GetDataWriteable();
		    const auto length = input.GetSize();

		    yyjson_read_err error;
		    auto doc = JSONCommon::ReadDocumentUnsafe(data, length, JSONCommon::READ_FLAG, alc, &error);

		    if (!doc) {
			    mask.SetInvalid(idx);
			    if (success) {
				    HandleCastError::AssignError(JSONCommon::FormatParseError(data, length, error),
				                                 parameters.error_message);
				    success = false;
			    }
		    }
		    return input;
	    });
	StringVector::AddHeapReference(result, source);
	return success;
}

void JSONFunctions::RegisterSimpleCastFunctions(CastFunctionSet &casts) {
	// JSON to VARCHAR is basically free
	casts.RegisterCastFunction(JSONCommon::JSONType(), LogicalType::VARCHAR, DefaultCasts::ReinterpretCast, 1);

	// VARCHAR to JSON requires a parse so it's not free. Let's make it 1 more than a cast to STRUCT
	auto varchar_to_json_cost = casts.ImplicitCastCost(LogicalType::SQLNULL, LogicalTypeId::STRUCT) + 1;
	BoundCastInfo info(CastVarcharToJSON, nullptr, JSONFunctionLocalState::InitCastLocalState);
	casts.RegisterCastFunction(LogicalType::VARCHAR, JSONCommon::JSONType(), std::move(info), varchar_to_json_cost);

	// Register NULL to JSON with a different cost than NULL to VARCHAR so the binder can disambiguate functions
	auto null_to_json_cost = casts.ImplicitCastCost(LogicalType::SQLNULL, LogicalTypeId::VARCHAR) + 1;
	casts.RegisterCastFunction(LogicalType::SQLNULL, JSONCommon::JSONType(), DefaultCasts::ReinterpretCast,
	                           null_to_json_cost);
}

} // namespace duckdb<|MERGE_RESOLUTION|>--- conflicted
+++ resolved
@@ -12,22 +12,14 @@
 
 namespace duckdb {
 
-<<<<<<< HEAD
 using JSONPathType = JSONCommon::JSONPathType;
 
 static JSONPathType CheckPath(const Value &path_val, string &path, size_t &len) {
-	const auto path_str_val = path_val.DefaultCastAs(LogicalType::VARCHAR);
-=======
 static void CheckPath(const Value &path_val, string &path, size_t &len) {
-	string error;
-	Value path_str_val;
 	if (path_val.IsNull()) {
 		throw InvalidInputException("JSON path cannot be NULL");
 	}
-	if (!path_val.DefaultTryCastAs(LogicalType::VARCHAR, path_str_val, &error)) {
-		throw InvalidInputException(error);
-	}
->>>>>>> a1681869
+	const auto path_str_val = path_val.DefaultCastAs(LogicalType::VARCHAR);
 	auto path_str = path_str_val.GetValueUnsafe<string_t>();
 	len = path_str.GetSize();
 	auto ptr = path_str.GetData();

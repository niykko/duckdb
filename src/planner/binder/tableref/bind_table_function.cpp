--- conflicted
+++ resolved
@@ -238,12 +238,8 @@
 	get->named_parameters = named_parameters;
 	get->input_table_types = input_table_types;
 	get->input_table_names = input_table_names;
-<<<<<<< HEAD
+
 	if ((table_function.in_out_function && !table_function.projection_pushdown) || table_function.with_ordinality) {
-		get->column_ids.reserve(return_types.size());
-=======
-	if (table_function.in_out_function && !table_function.projection_pushdown) {
->>>>>>> 766afc21
 		for (idx_t i = 0; i < return_types.size(); i++) {
 			get->AddColumnId(i);
 		}
@@ -375,41 +371,40 @@
 			input_table_names.push_back(string());
 		}
 	}
-<<<<<<< HEAD
+
+
+
+	if (!parameters.empty()) {
+		// cast the parameters to the type of the function
+		for (idx_t i = 0; i < arguments.size(); i++) {
+			auto target_type =
+			    i < table_function.arguments.size() ? table_function.arguments[i] : table_function.varargs;
+
+			if (target_type != LogicalType::ANY && target_type != LogicalType::POINTER &&
+			    target_type.id() != LogicalTypeId::LIST && target_type != LogicalType::TABLE) {
+				parameters[i] = parameters[i].CastAs(context, target_type);
+			}
+		}
+	} else if (subquery) {
+		for (idx_t i = 0; i < arguments.size(); i++) {
+			auto target_type =
+			    i < table_function.arguments.size() ? table_function.arguments[i] : table_function.varargs;
+
+			if (target_type != LogicalType::ANY && target_type != LogicalType::POINTER &&
+			    target_type.id() != LogicalTypeId::LIST) {
+				input_table_types[i] = target_type;
+			}
+		}
+	}
 	auto get = BindTableFunctionInternal(table_function, ref, std::move(parameters), std::move(named_parameters),
-	                                     std::move(input_table_types), std::move(input_table_names));
+										 std::move(input_table_types), std::move(input_table_names));
 	if (subquery) {
 		if (table_function.with_ordinality) {
 			get->children[0]->children[0]->children.push_back(Binder::CreatePlan(*subquery));
 		} else {
 			get->children.push_back(Binder::CreatePlan(*subquery));
-=======
-	if (!parameters.empty()) {
-		// cast the parameters to the type of the function
-		for (idx_t i = 0; i < arguments.size(); i++) {
-			auto target_type =
-			    i < table_function.arguments.size() ? table_function.arguments[i] : table_function.varargs;
-
-			if (target_type != LogicalType::ANY && target_type != LogicalType::POINTER &&
-			    target_type.id() != LogicalTypeId::LIST && target_type != LogicalType::TABLE) {
-				parameters[i] = parameters[i].CastAs(context, target_type);
-			}
-		}
-	} else if (subquery) {
-		for (idx_t i = 0; i < arguments.size(); i++) {
-			auto target_type =
-			    i < table_function.arguments.size() ? table_function.arguments[i] : table_function.varargs;
-
-			if (target_type != LogicalType::ANY && target_type != LogicalType::POINTER &&
-			    target_type.id() != LogicalTypeId::LIST) {
-				input_table_types[i] = target_type;
-			}
->>>>>>> 766afc21
-		}
-	}
-
-	auto get = BindTableFunctionInternal(table_function, ref, std::move(parameters), std::move(named_parameters),
-	                                     std::move(input_table_types), std::move(input_table_names));
+		}
+	}
 	auto table_function_ref = make_uniq<BoundTableFunction>(std::move(get));
 	table_function_ref->subquery = std::move(subquery);
 	return std::move(table_function_ref);

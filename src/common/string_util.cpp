--- conflicted
+++ resolved
@@ -170,12 +170,8 @@
 	return result;
 }
 
-<<<<<<< HEAD
-string StringUtil::BytesToHumanReadableString(idx_t bytes) {
-=======
 string StringUtil::BytesToHumanReadableString(idx_t bytes, idx_t multiplier) {
 	D_ASSERT(multiplier == 1000 || multiplier == 1024);
->>>>>>> 3f96a906
 	string db_size;
 	idx_t array[6] = {};
 	const char *unit[2][6] = {{"bytes", "KiB", "MiB", "GiB", "TiB", "PiB"}, {"bytes", "kB", "MB", "GB", "TB", "PB"}};

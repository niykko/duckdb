--- conflicted
+++ resolved
@@ -341,13 +341,8 @@
 
 		// resize the offset buffer - the offset buffer holds the offsets into the child array
 		append_data.main_buffer.resize(append_data.main_buffer.size() + sizeof(BUFTYPE) * (size + 1));
-<<<<<<< HEAD
-		auto data = (SRC *)format.data;
-		auto offset_data = (BUFTYPE *)append_data.main_buffer.data();
-=======
 		auto data = UnifiedVectorFormat::GetData<SRC>(format);
 		auto offset_data = append_data.main_buffer.GetData<BUFTYPE>();
->>>>>>> 0fc2071f
 		if (append_data.row_count == 0) {
 			// first entry
 			offset_data[0] = 0;

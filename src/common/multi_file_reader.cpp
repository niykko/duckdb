#include "duckdb/common/multi_file_reader.hpp"

#include "duckdb/common/exception.hpp"
#include "duckdb/common/hive_partitioning.hpp"
#include "duckdb/common/types.hpp"
#include "duckdb/common/types/value.hpp"
#include "duckdb/function/function_set.hpp"
#include "duckdb/function/table_function.hpp"
#include "duckdb/main/config.hpp"
#include "duckdb/planner/operator/logical_get.hpp"

namespace duckdb {

void MultiFileReader::AddParameters(TableFunction &table_function) {
	table_function.named_parameters["filename"] = LogicalType::BOOLEAN;
	table_function.named_parameters["hive_partitioning"] = LogicalType::BOOLEAN;
	table_function.named_parameters["union_by_name"] = LogicalType::BOOLEAN;
	table_function.named_parameters["hive_types"] = LogicalType::ANY;
	table_function.named_parameters["hive_types_autocast"] = LogicalType::BOOLEAN;
}

vector<string> MultiFileReader::GetFileList(ClientContext &context, const Value &input, const string &name,
                                            FileGlobOptions options) {
	auto &config = DBConfig::GetConfig(context);
	if (!config.options.enable_external_access) {
		throw PermissionException("Scanning %s files is disabled through configuration", name);
	}
	if (input.IsNull()) {
		throw ParserException("%s reader cannot take NULL list as parameter", name);
	}
	FileSystem &fs = FileSystem::GetFileSystem(context);
	vector<string> files;
	if (input.type().id() == LogicalTypeId::VARCHAR) {
		auto file_name = StringValue::Get(input);
		files = fs.GlobFiles(file_name, context, options);
	} else if (input.type().id() == LogicalTypeId::LIST) {
		for (auto &val : ListValue::GetChildren(input)) {
			if (val.IsNull()) {
				throw ParserException("%s reader cannot take NULL input as parameter", name);
			}
			if (val.type().id() != LogicalTypeId::VARCHAR) {
				throw ParserException("%s reader can only take a list of strings as a parameter", name);
			}
			auto glob_files = fs.GlobFiles(StringValue::Get(val), context, options);
			files.insert(files.end(), glob_files.begin(), glob_files.end());
		}
	} else {
		throw InternalException("Unsupported type for MultiFileReader::GetFileList");
	}
	if (files.empty() && options == FileGlobOptions::DISALLOW_EMPTY) {
		throw IOException("%s reader needs at least one file to read", name);
	}
	return files;
}

bool MultiFileReader::ParseOption(const string &key, const Value &val, MultiFileReaderOptions &options,
                                  ClientContext &context) {
	auto loption = StringUtil::Lower(key);
	if (loption == "filename") {
		options.filename = BooleanValue::Get(val);
	} else if (loption == "hive_partitioning") {
		options.hive_partitioning = BooleanValue::Get(val);
		options.auto_detect_hive_partitioning = false;
	} else if (loption == "union_by_name") {
		options.union_by_name = BooleanValue::Get(val);
	} else if (loption == "hive_types_autocast" || loption == "hive_type_autocast") {
		options.hive_types_autocast = BooleanValue::Get(val);
	} else if (loption == "hive_types" || loption == "hive_type") {
		if (val.type().id() != LogicalTypeId::STRUCT) {
			throw InvalidInputException(
			    "'hive_types' only accepts a STRUCT('name':VARCHAR, ...), but '%s' was provided",
			    val.type().ToString());
		}
		// verify that that all the children of the struct value are VARCHAR
		auto &children = StructValue::GetChildren(val);
		for (idx_t i = 0; i < children.size(); i++) {
			const Value &child = children[i];
			if (child.type().id() != LogicalType::VARCHAR) {
				throw InvalidInputException("hive_types: '%s' must be a VARCHAR, instead: '%s' was provided",
				                            StructType::GetChildName(val.type(), i), child.type().ToString());
			}
			// for every child of the struct, get the logical type
			LogicalType transformed_type = TransformStringToLogicalType(child.ToString(), context);
			const string &name = StructType::GetChildName(val.type(), i);
			options.hive_types_schema[name] = transformed_type;
		}
		D_ASSERT(!options.hive_types_schema.empty());
	} else {
		return false;
	}
	return true;
}

bool MultiFileReader::ComplexFilterPushdown(ClientContext &context, vector<string> &files,
                                            const MultiFileReaderOptions &options, LogicalGet &get,
                                            vector<unique_ptr<Expression>> &filters) {
	if (files.empty()) {
		return false;
	}
	if (!options.hive_partitioning && !options.filename) {
		return false;
	}

	unordered_map<string, column_t> column_map;
	for (idx_t i = 0; i < get.column_ids.size(); i++) {
		column_map.insert({get.names[get.column_ids[i]], i});
	}

	auto start_files = files.size();
	HivePartitioning::ApplyFiltersToFileList(context, files, filters, column_map, get, options.hive_partitioning,
	                                         options.filename);

	if (files.size() != start_files) {
		// we have pruned files
		return true;
	}
	return false;
}

MultiFileReaderBindData MultiFileReader::BindOptions(MultiFileReaderOptions &options, const vector<string> &files,
                                                     vector<LogicalType> &return_types, vector<string> &names) {
	MultiFileReaderBindData bind_data;
	// Add generated constant column for filename
	if (options.filename) {
		if (std::find(names.begin(), names.end(), "filename") != names.end()) {
			throw BinderException("Using filename option on file with column named filename is not supported");
		}
		bind_data.filename_idx = names.size();
		return_types.emplace_back(LogicalType::VARCHAR);
		names.emplace_back("filename");
	}

	// Add generated constant columns from hive partitioning scheme
	if (options.hive_partitioning) {
		D_ASSERT(!files.empty());
		auto partitions = HivePartitioning::Parse(files[0]);
		// verify that all files have the same hive partitioning scheme
		for (auto &f : files) {
			auto file_partitions = HivePartitioning::Parse(f);
			for (auto &part_info : partitions) {
				if (file_partitions.find(part_info.first) == file_partitions.end()) {
					string error = "Hive partition mismatch between file \"%s\" and \"%s\": key \"%s\" not found";
					if (options.auto_detect_hive_partitioning == true) {
						throw InternalException(error + "(hive partitioning was autodetected)", files[0], f,
						                        part_info.first);
					}
					throw BinderException(error.c_str(), files[0], f, part_info.first);
				}
			}
			if (partitions.size() != file_partitions.size()) {
				string error_msg = "Hive partition mismatch between file \"%s\" and \"%s\"";
				if (options.auto_detect_hive_partitioning == true) {
					throw InternalException(error_msg + "(hive partitioning was autodetected)", files[0], f);
				}
				throw BinderException(error_msg.c_str(), files[0], f);
			}
		}

		if (!options.hive_types_schema.empty()) {
			// verify that all hive_types are existing partitions
			options.VerifyHiveTypesArePartitions(partitions);
		}

		for (auto &part : partitions) {
			idx_t hive_partitioning_index = DConstants::INVALID_INDEX;
			auto lookup = std::find(names.begin(), names.end(), part.first);
			if (lookup != names.end()) {
				// hive partitioning column also exists in file - override
				auto idx = lookup - names.begin();
				hive_partitioning_index = idx;
				return_types[idx] = options.GetHiveLogicalType(part.first);
			} else {
				// hive partitioning column does not exist in file - add a new column containing the key
				hive_partitioning_index = names.size();
				return_types.emplace_back(options.GetHiveLogicalType(part.first));
				names.emplace_back(part.first);
			}
			bind_data.hive_partitioning_indexes.emplace_back(part.first, hive_partitioning_index);
		}
	}
	return bind_data;
}

void MultiFileReader::FinalizeBind(const MultiFileReaderOptions &file_options, const MultiFileReaderBindData &options,
                                   const string &filename, const vector<string> &local_names,
                                   const vector<LogicalType> &global_types, const vector<string> &global_names,
                                   const vector<column_t> &global_column_ids, MultiFileReaderData &reader_data,
                                   ClientContext &context) {

	// create a map of name -> column index
	case_insensitive_map_t<idx_t> name_map;
	if (file_options.union_by_name) {
		for (idx_t col_idx = 0; col_idx < local_names.size(); col_idx++) {
			name_map[local_names[col_idx]] = col_idx;
		}
	}
	for (idx_t i = 0; i < global_column_ids.size(); i++) {
		auto column_id = global_column_ids[i];
		if (IsRowIdColumnId(column_id)) {
			// row-id
			reader_data.constant_map.emplace_back(i, Value::BIGINT(42));
			continue;
		}
		if (column_id == options.filename_idx) {
			// filename
			reader_data.constant_map.emplace_back(i, Value(filename));
			continue;
		}
		if (!options.hive_partitioning_indexes.empty()) {
			// hive partition constants
			auto partitions = HivePartitioning::Parse(filename);
			D_ASSERT(partitions.size() == options.hive_partitioning_indexes.size());
			bool found_partition = false;
			for (auto &entry : options.hive_partitioning_indexes) {
				if (column_id == entry.index) {
					Value value = file_options.GetHivePartitionValue(partitions[entry.value], entry.value, context);
					reader_data.constant_map.emplace_back(i, value);
					found_partition = true;
					break;
				}
			}
			if (found_partition) {
				continue;
			}
		}
		if (file_options.union_by_name) {
			auto &global_name = global_names[column_id];
			auto entry = name_map.find(global_name);
			bool not_present_in_file = entry == name_map.end();
			if (not_present_in_file) {
				// we need to project a column with name \"global_name\" - but it does not exist in the current file
				// push a NULL value of the specified type
				reader_data.constant_map.emplace_back(i, Value(global_types[column_id]));
				continue;
			}
		}
	}
}

void MultiFileReader::CreateNameMapping(const string &file_name, const vector<LogicalType> &local_types,
                                        const vector<string> &local_names, const vector<LogicalType> &global_types,
                                        const vector<string> &global_names, const vector<column_t> &global_column_ids,
                                        MultiFileReaderData &reader_data, const string &initial_file,
                                        const bool with_ordinality) {
	D_ASSERT(global_types.size() == global_names.size());
	D_ASSERT(local_types.size() == local_names.size());
	// we have expected types: create a map of name -> column index
	case_insensitive_map_t<idx_t> name_map;
	for (idx_t col_idx = 0; col_idx < local_names.size(); col_idx++) {
		name_map[local_names[col_idx]] = col_idx;
	}
	size_t num_column_ids;
	with_ordinality ? num_column_ids = global_column_ids.size() - 1 : num_column_ids = global_column_ids.size();
	for (idx_t i = 0; i < num_column_ids; i++) {
		// check if this is a constant column
		bool constant = false;
		for (auto &entry : reader_data.constant_map) {
			if (entry.column_id == i) {
				constant = true;
				break;
			}
		}
		if (constant) {
			// this column is constant for this file
			continue;
		}
		// not constant - look up the column in the name map
		auto global_id = global_column_ids[i];
		if (global_id >= global_types.size()) {
			throw InternalException(
			    "MultiFileReader::CreatePositionalMapping - global_id is out of range in global_types for this file");
		}
		auto &global_name = global_names[global_id];
		auto entry = name_map.find(global_name);
		if (entry == name_map.end()) {
			string candidate_names;
			for (auto &local_name : local_names) {
				if (!candidate_names.empty()) {
					candidate_names += ", ";
				}
				candidate_names += local_name;
			}
			throw IOException(
			    StringUtil::Format("Failed to read file \"%s\": schema mismatch in glob: column \"%s\" was read from "
			                       "the original file \"%s\", but could not be found in file \"%s\".\nCandidate names: "
			                       "%s\nIf you are trying to "
			                       "read files with different schemas, try setting union_by_name=True",
			                       file_name, global_name, initial_file, file_name, candidate_names));
		}
		// we found the column in the local file - check if the types are the same
		auto local_id = entry->second;
		D_ASSERT(global_id < global_types.size());
		D_ASSERT(local_id < local_types.size());
		auto &global_type = global_types[global_id];
		auto &local_type = local_types[local_id];
		if (global_type != local_type) {
			reader_data.cast_map[local_id] = global_type;
		}
		// the types are the same - create the mapping
		reader_data.column_mapping.push_back(i);
		reader_data.column_ids.push_back(local_id);
	}
	reader_data.empty_columns = reader_data.column_ids.empty();
}

void MultiFileReader::CreateMapping(const string &file_name, const vector<LogicalType> &local_types,
                                    const vector<string> &local_names, const vector<LogicalType> &global_types,
                                    const vector<string> &global_names, const vector<column_t> &global_column_ids,
                                    optional_ptr<TableFilterSet> filters, MultiFileReaderData &reader_data,
                                    const string &initial_file, const bool with_ordinality) {
	CreateNameMapping(file_name, local_types, local_names, global_types, global_names, global_column_ids, reader_data,
<<<<<<< HEAD
	                  initial_file, with_ordinality);
=======
	                  initial_file);
	CreateFilterMap(global_types, filters, reader_data);
}

void MultiFileReader::CreateFilterMap(const vector<LogicalType> &global_types, optional_ptr<TableFilterSet> filters,
                                      MultiFileReaderData &reader_data) {
>>>>>>> bb361331
	if (filters) {
		reader_data.filter_map.resize(global_types.size());
		for (idx_t c = 0; c < reader_data.column_mapping.size(); c++) {
			auto map_index = reader_data.column_mapping[c];
			reader_data.filter_map[map_index].index = c;
			reader_data.filter_map[map_index].is_constant = false;
		}
		for (idx_t c = 0; c < reader_data.constant_map.size(); c++) {
			auto constant_index = reader_data.constant_map[c].column_id;
			reader_data.filter_map[constant_index].index = c;
			reader_data.filter_map[constant_index].is_constant = true;
		}
	}
}

void MultiFileReader::FinalizeChunk(const MultiFileReaderBindData &bind_data, const MultiFileReaderData &reader_data,
                                    DataChunk &chunk) {
	// reference all the constants set up in MultiFileReader::FinalizeBind
	for (auto &entry : reader_data.constant_map) {
		chunk.data[entry.column_id].Reference(entry.value);
	}
	chunk.Verify();
}

TableFunctionSet MultiFileReader::CreateFunctionSet(TableFunction table_function) {
	TableFunctionSet function_set(table_function.name);
	function_set.AddFunction(table_function);
	D_ASSERT(table_function.arguments.size() == 1 && table_function.arguments[0] == LogicalType::VARCHAR);
	table_function.arguments[0] = LogicalType::LIST(LogicalType::VARCHAR);
	function_set.AddFunction(std::move(table_function));
	return function_set;
}

HivePartitioningIndex::HivePartitioningIndex(string value_p, idx_t index) : value(std::move(value_p)), index(index) {
}

void MultiFileReaderOptions::AddBatchInfo(BindInfo &bind_info) const {
	bind_info.InsertOption("filename", Value::BOOLEAN(filename));
	bind_info.InsertOption("hive_partitioning", Value::BOOLEAN(hive_partitioning));
	bind_info.InsertOption("auto_detect_hive_partitioning", Value::BOOLEAN(auto_detect_hive_partitioning));
	bind_info.InsertOption("union_by_name", Value::BOOLEAN(union_by_name));
	bind_info.InsertOption("hive_types_autocast", Value::BOOLEAN(hive_types_autocast));
}

void UnionByName::CombineUnionTypes(const vector<string> &col_names, const vector<LogicalType> &sql_types,
                                    vector<LogicalType> &union_col_types, vector<string> &union_col_names,
                                    case_insensitive_map_t<idx_t> &union_names_map) {
	D_ASSERT(col_names.size() == sql_types.size());

	for (idx_t col = 0; col < col_names.size(); ++col) {
		auto union_find = union_names_map.find(col_names[col]);

		if (union_find != union_names_map.end()) {
			// given same name , union_col's type must compatible with col's type
			auto &current_type = union_col_types[union_find->second];
			LogicalType compatible_type;
			compatible_type = LogicalType::MaxLogicalType(current_type, sql_types[col]);
			union_col_types[union_find->second] = compatible_type;
		} else {
			union_names_map[col_names[col]] = union_col_names.size();
			union_col_names.emplace_back(col_names[col]);
			union_col_types.emplace_back(sql_types[col]);
		}
	}
}

bool MultiFileReaderOptions::AutoDetectHivePartitioningInternal(const vector<string> &files, ClientContext &context) {
	std::unordered_set<string> partitions;
	auto &fs = FileSystem::GetFileSystem(context);

	auto splits_first_file = StringUtil::Split(files.front(), fs.PathSeparator(files.front()));
	if (splits_first_file.size() < 2) {
		return false;
	}
	for (auto it = splits_first_file.begin(); it != splits_first_file.end(); it++) {
		auto partition = StringUtil::Split(*it, "=");
		if (partition.size() == 2) {
			partitions.insert(partition.front());
		}
	}
	if (partitions.empty()) {
		return false;
	}
	for (auto &file : files) {
		auto splits = StringUtil::Split(file, fs.PathSeparator(file));
		if (splits.size() != splits_first_file.size()) {
			return false;
		}
		for (auto it = splits.begin(); it != std::prev(splits.end()); it++) {
			auto part = StringUtil::Split(*it, "=");
			if (part.size() != 2) {
				continue;
			}
			if (partitions.find(part.front()) == partitions.end()) {
				return false;
			}
		}
	}
	return true;
}
void MultiFileReaderOptions::AutoDetectHiveTypesInternal(const string &file, ClientContext &context) {
	auto &fs = FileSystem::GetFileSystem(context);

	std::map<string, string> partitions;
	auto splits = StringUtil::Split(file, fs.PathSeparator(file));
	if (splits.size() < 2) {
		return;
	}
	for (auto it = splits.begin(); it != std::prev(splits.end()); it++) {
		auto part = StringUtil::Split(*it, "=");
		if (part.size() == 2) {
			partitions[part.front()] = part.back();
		}
	}
	if (partitions.empty()) {
		return;
	}

	const LogicalType candidates[] = {LogicalType::DATE, LogicalType::TIMESTAMP, LogicalType::BIGINT};
	for (auto &part : partitions) {
		const string &name = part.first;
		if (hive_types_schema.find(name) != hive_types_schema.end()) {
			continue;
		}
		Value value(part.second);
		for (auto &candidate : candidates) {
			const bool success = value.TryCastAs(context, candidate);
			if (success) {
				hive_types_schema[name] = candidate;
				break;
			}
		}
	}
}
void MultiFileReaderOptions::AutoDetectHivePartitioning(const vector<string> &files, ClientContext &context) {
	D_ASSERT(!files.empty());
	const bool hp_explicitly_disabled = !auto_detect_hive_partitioning && !hive_partitioning;
	const bool ht_enabled = !hive_types_schema.empty();
	if (hp_explicitly_disabled && ht_enabled) {
		throw InvalidInputException("cannot disable hive_partitioning when hive_types is enabled");
	}
	if (ht_enabled && auto_detect_hive_partitioning && !hive_partitioning) {
		// hive_types flag implies hive_partitioning
		hive_partitioning = true;
		auto_detect_hive_partitioning = false;
	}
	if (auto_detect_hive_partitioning) {
		hive_partitioning = AutoDetectHivePartitioningInternal(files, context);
	}
	if (hive_partitioning && hive_types_autocast) {
		AutoDetectHiveTypesInternal(files.front(), context);
	}
}
void MultiFileReaderOptions::VerifyHiveTypesArePartitions(const std::map<string, string> &partitions) const {
	for (auto &hive_type : hive_types_schema) {
		if (partitions.find(hive_type.first) == partitions.end()) {
			throw InvalidInputException("Unknown hive_type: \"%s\" does not appear to be a partition", hive_type.first);
		}
	}
}
LogicalType MultiFileReaderOptions::GetHiveLogicalType(const string &hive_partition_column) const {
	if (!hive_types_schema.empty()) {
		auto it = hive_types_schema.find(hive_partition_column);
		if (it != hive_types_schema.end()) {
			return it->second;
		}
	}
	return LogicalType::VARCHAR;
}
Value MultiFileReaderOptions::GetHivePartitionValue(const string &base, const string &entry,
                                                    ClientContext &context) const {
	Value value(base);
	auto it = hive_types_schema.find(entry);
	if (it == hive_types_schema.end()) {
		return value;
	}

	// Handle nulls
	if (base.empty() || StringUtil::CIEquals(base, "NULL")) {
		return Value(it->second);
	}

	if (!value.TryCastAs(context, it->second)) {
		throw InvalidInputException("Unable to cast '%s' (from hive partition column '%s') to: '%s'", value.ToString(),
		                            StringUtil::Upper(it->first), it->second.ToString());
	}
	return value;
}

} // namespace duckdb<|MERGE_RESOLUTION|>--- conflicted
+++ resolved
@@ -309,16 +309,12 @@
                                     optional_ptr<TableFilterSet> filters, MultiFileReaderData &reader_data,
                                     const string &initial_file, const bool with_ordinality) {
 	CreateNameMapping(file_name, local_types, local_names, global_types, global_names, global_column_ids, reader_data,
-<<<<<<< HEAD
 	                  initial_file, with_ordinality);
-=======
-	                  initial_file);
 	CreateFilterMap(global_types, filters, reader_data);
 }
 
 void MultiFileReader::CreateFilterMap(const vector<LogicalType> &global_types, optional_ptr<TableFilterSet> filters,
                                       MultiFileReaderData &reader_data) {
->>>>>>> bb361331
 	if (filters) {
 		reader_data.filter_map.resize(global_types.size());
 		for (idx_t c = 0; c < reader_data.column_mapping.size(); c++) {

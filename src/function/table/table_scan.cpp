#include "duckdb/function/table/table_scan.hpp"

#include "duckdb/catalog/catalog_entry/duck_table_entry.hpp"
#include "duckdb/common/field_writer.hpp"
#include "duckdb/common/mutex.hpp"
#include "duckdb/main/client_config.hpp"
#include "duckdb/optimizer/matcher/expression_matcher.hpp"
#include "duckdb/planner/expression/bound_between_expression.hpp"
#include "duckdb/planner/expression_iterator.hpp"
#include "duckdb/planner/operator/logical_get.hpp"
#include "duckdb/storage/data_table.hpp"
#include "duckdb/transaction/local_storage.hpp"
#include "duckdb/transaction/duck_transaction.hpp"
#include "duckdb/main/attached_database.hpp"
#include "duckdb/catalog/dependency_list.hpp"
#include "duckdb/function/function_set.hpp"
#include "duckdb/storage/table/scan_state.hpp"

namespace duckdb {

//===--------------------------------------------------------------------===//
// Table Scan
//===--------------------------------------------------------------------===//
bool TableScanParallelStateNext(ClientContext &context, const FunctionData *bind_data_p,
                                LocalTableFunctionState *local_state, GlobalTableFunctionState *gstate);

struct TableScanLocalState : public LocalTableFunctionState {
	//! The current position in the scan
	TableScanState scan_state;
	//! The DataChunk containing all read columns (even filter columns that are immediately removed)
	DataChunk all_columns;
};

static storage_t GetStorageIndex(TableCatalogEntry &table, column_t column_id) {
	if (column_id == DConstants::INVALID_INDEX) {
		return column_id;
	}
	auto &col = table.GetColumn(LogicalIndex(column_id));
	return col.StorageOid();
}

struct TableScanGlobalState : public GlobalTableFunctionState {
	TableScanGlobalState(ClientContext &context, const FunctionData *bind_data_p) {
		D_ASSERT(bind_data_p);
		auto &bind_data = bind_data_p->Cast<TableScanBindData>();
		max_threads = bind_data.table->GetStorage().MaxThreads(context);
	}

	ParallelTableScanState state;
	idx_t max_threads;

	vector<idx_t> projection_ids;
	vector<LogicalType> scanned_types;

	idx_t MaxThreads() const override {
		return max_threads;
	}

	bool CanRemoveFilterColumns() const {
		return !projection_ids.empty();
	}
};

static unique_ptr<LocalTableFunctionState> TableScanInitLocal(ExecutionContext &context, TableFunctionInitInput &input,
                                                              GlobalTableFunctionState *gstate) {
<<<<<<< HEAD
	auto result = make_unique<TableScanLocalState>();
	auto &bind_data = input.bind_data->Cast<TableScanBindData>();
=======
	auto result = make_uniq<TableScanLocalState>();
	auto &bind_data = (TableScanBindData &)*input.bind_data;
>>>>>>> d84e329b
	vector<column_t> column_ids = input.column_ids;
	for (auto &col : column_ids) {
		auto storage_idx = GetStorageIndex(*bind_data.table, col);
		col = storage_idx;
	}
	result->scan_state.Initialize(std::move(column_ids), input.filters);
	TableScanParallelStateNext(context.client, input.bind_data, result.get(), gstate);
	if (input.CanRemoveFilterColumns()) {
		auto &tsgs = gstate->Cast<TableScanGlobalState>();
		result->all_columns.Initialize(context.client, tsgs.scanned_types);
	}
	return std::move(result);
}

unique_ptr<GlobalTableFunctionState> TableScanInitGlobal(ClientContext &context, TableFunctionInitInput &input) {

	D_ASSERT(input.bind_data);
<<<<<<< HEAD
	auto &bind_data = input.bind_data->Cast<TableScanBindData>();
	auto result = make_unique<TableScanGlobalState>(context, input.bind_data);
=======
	auto &bind_data = (const TableScanBindData &)*input.bind_data;
	auto result = make_uniq<TableScanGlobalState>(context, input.bind_data);
>>>>>>> d84e329b
	bind_data.table->GetStorage().InitializeParallelScan(context, result->state);
	if (input.CanRemoveFilterColumns()) {
		result->projection_ids = input.projection_ids;
		const auto &columns = bind_data.table->GetColumns();
		for (const auto &col_idx : input.column_ids) {
			if (col_idx == COLUMN_IDENTIFIER_ROW_ID) {
				result->scanned_types.emplace_back(LogicalType::ROW_TYPE);
			} else {
				result->scanned_types.push_back(columns.GetColumn(LogicalIndex(col_idx)).Type());
			}
		}
	}
	return std::move(result);
}

static unique_ptr<BaseStatistics> TableScanStatistics(ClientContext &context, const FunctionData *bind_data_p,
                                                      column_t column_id) {
	auto &bind_data = bind_data_p->Cast<TableScanBindData>();
	auto &local_storage = LocalStorage::Get(context, *bind_data.table->catalog);
	if (local_storage.Find(bind_data.table->GetStoragePtr())) {
		// we don't emit any statistics for tables that have outstanding transaction-local data
		return nullptr;
	}
	return bind_data.table->GetStatistics(context, column_id);
}

static void TableScanFunc(ClientContext &context, TableFunctionInput &data_p, DataChunk &output) {
	auto &bind_data = data_p.bind_data->Cast<TableScanBindData>();
	auto &gstate = data_p.global_state->Cast<TableScanGlobalState>();
	auto &state = data_p.local_state->Cast<TableScanLocalState>();
	auto &transaction = DuckTransaction::Get(context, *bind_data.table->catalog);
	auto &storage = bind_data.table->GetStorage();
	do {
		if (bind_data.is_create_index) {
			storage.CreateIndexScan(state.scan_state, output,
			                        TableScanType::TABLE_SCAN_COMMITTED_ROWS_OMIT_PERMANENTLY_DELETED);
		} else if (gstate.CanRemoveFilterColumns()) {
			state.all_columns.Reset();
			storage.Scan(transaction, state.all_columns, state.scan_state);
			output.ReferenceColumns(state.all_columns, gstate.projection_ids);
		} else {
			storage.Scan(transaction, output, state.scan_state);
		}
		if (output.size() > 0) {
			return;
		}
		if (!TableScanParallelStateNext(context, data_p.bind_data, data_p.local_state, data_p.global_state)) {
			return;
		}
	} while (true);
}

bool TableScanParallelStateNext(ClientContext &context, const FunctionData *bind_data_p,
                                LocalTableFunctionState *local_state, GlobalTableFunctionState *global_state) {
	auto &bind_data = bind_data_p->Cast<TableScanBindData>();
	auto &parallel_state = global_state->Cast<TableScanGlobalState>();
	auto &state = local_state->Cast<TableScanLocalState>();
	auto &storage = bind_data.table->GetStorage();

	return storage.NextParallelScan(context, parallel_state.state, state.scan_state);
}

double TableScanProgress(ClientContext &context, const FunctionData *bind_data_p,
                         const GlobalTableFunctionState *gstate_p) {
	auto &bind_data = bind_data_p->Cast<TableScanBindData>();
	auto &gstate = gstate_p->Cast<TableScanGlobalState>();
	auto &storage = bind_data.table->GetStorage();
	idx_t total_rows = storage.GetTotalRows();
	if (total_rows == 0) {
		//! Table is either empty or smaller than a vector size, so it is finished
		return 100;
	}
	idx_t scanned_rows = gstate.state.scan_state.processed_rows;
	scanned_rows += gstate.state.local_state.processed_rows;
	auto percentage = 100 * (double(scanned_rows) / total_rows);
	if (percentage > 100) {
		//! In case the last chunk has less elements than STANDARD_VECTOR_SIZE, if our percentage is over 100
		//! It means we finished this table.
		return 100;
	}
	return percentage;
}

idx_t TableScanGetBatchIndex(ClientContext &context, const FunctionData *bind_data_p,
                             LocalTableFunctionState *local_state, GlobalTableFunctionState *gstate_p) {
	auto &state = local_state->Cast<TableScanLocalState>();
	if (state.scan_state.table_state.row_group) {
		return state.scan_state.table_state.batch_index;
	}
	if (state.scan_state.local_state.row_group) {
		return state.scan_state.table_state.batch_index + state.scan_state.local_state.batch_index;
	}
	return 0;
}

BindInfo TableScanGetBindInfo(const FunctionData *bind_data) {
	return BindInfo(ScanType::TABLE);
}

void TableScanDependency(DependencyList &entries, const FunctionData *bind_data_p) {
	auto &bind_data = bind_data_p->Cast<TableScanBindData>();
	entries.AddDependency(bind_data.table);
}

unique_ptr<NodeStatistics> TableScanCardinality(ClientContext &context, const FunctionData *bind_data_p) {
	auto &bind_data = bind_data_p->Cast<TableScanBindData>();
	auto &local_storage = LocalStorage::Get(context, *bind_data.table->catalog);
	auto &storage = bind_data.table->GetStorage();
	idx_t estimated_cardinality = storage.info->cardinality + local_storage.AddedRows(bind_data.table->GetStoragePtr());
	return make_uniq<NodeStatistics>(storage.info->cardinality, estimated_cardinality);
}

//===--------------------------------------------------------------------===//
// Index Scan
//===--------------------------------------------------------------------===//
struct IndexScanGlobalState : public GlobalTableFunctionState {
	explicit IndexScanGlobalState(data_ptr_t row_id_data) : row_ids(LogicalType::ROW_TYPE, row_id_data) {
	}

	Vector row_ids;
	ColumnFetchState fetch_state;
	TableScanState local_storage_state;
	vector<column_t> column_ids;
	bool finished;
};

static unique_ptr<GlobalTableFunctionState> IndexScanInitGlobal(ClientContext &context, TableFunctionInitInput &input) {
	auto &bind_data = input.bind_data->Cast<TableScanBindData>();
	data_ptr_t row_id_data = nullptr;
	if (!bind_data.result_ids.empty()) {
		row_id_data = (data_ptr_t)&bind_data.result_ids[0];
	}
	auto result = make_uniq<IndexScanGlobalState>(row_id_data);
	auto &local_storage = LocalStorage::Get(context, *bind_data.table->catalog);
	result->column_ids = input.column_ids;
	result->local_storage_state.Initialize(input.column_ids, input.filters);
	local_storage.InitializeScan(bind_data.table->GetStoragePtr(), result->local_storage_state.local_state,
	                             input.filters);

	result->finished = false;
	return std::move(result);
}

static void IndexScanFunction(ClientContext &context, TableFunctionInput &data_p, DataChunk &output) {
	auto &bind_data = data_p.bind_data->Cast<TableScanBindData>();
	auto &state = data_p.global_state->Cast<IndexScanGlobalState>();
	auto &transaction = DuckTransaction::Get(context, *bind_data.table->catalog);
	auto &local_storage = LocalStorage::Get(transaction);

	if (!state.finished) {
		bind_data.table->GetStorage().Fetch(transaction, output, state.column_ids, state.row_ids,
		                                    bind_data.result_ids.size(), state.fetch_state);
		state.finished = true;
	}
	if (output.size() == 0) {
		local_storage.Scan(state.local_storage_state.local_state, state.column_ids, output);
	}
}

static void RewriteIndexExpression(Index &index, LogicalGet &get, Expression &expr, bool &rewrite_possible) {
	if (expr.type == ExpressionType::BOUND_COLUMN_REF) {
		auto &bound_colref = expr.Cast<BoundColumnRefExpression>();
		// bound column ref: rewrite to fit in the current set of bound column ids
		bound_colref.binding.table_index = get.table_index;
		column_t referenced_column = index.column_ids[bound_colref.binding.column_index];
		// search for the referenced column in the set of column_ids
		for (idx_t i = 0; i < get.column_ids.size(); i++) {
			if (get.column_ids[i] == referenced_column) {
				bound_colref.binding.column_index = i;
				return;
			}
		}
		// column id not found in bound columns in the LogicalGet: rewrite not possible
		rewrite_possible = false;
	}
	ExpressionIterator::EnumerateChildren(
	    expr, [&](Expression &child) { RewriteIndexExpression(index, get, child, rewrite_possible); });
}

void TableScanPushdownComplexFilter(ClientContext &context, LogicalGet &get, FunctionData *bind_data_p,
                                    vector<unique_ptr<Expression>> &filters) {
	auto &bind_data = bind_data_p->Cast<TableScanBindData>();
	auto table = bind_data.table;
	auto &storage = table->GetStorage();

	auto &config = ClientConfig::GetConfig(context);
	if (!config.enable_optimizer) {
		// we only push index scans if the optimizer is enabled
		return;
	}
	if (bind_data.is_index_scan) {
		return;
	}
	if (filters.empty()) {
		// no indexes or no filters: skip the pushdown
		return;
	}
	// behold
	storage.info->indexes.Scan([&](Index &index) {
		// first rewrite the index expression so the ColumnBindings align with the column bindings of the current table

		if (index.unbound_expressions.size() > 1) {
			// NOTE: index scans are not (yet) supported for compound index keys
			return false;
		}

		auto index_expression = index.unbound_expressions[0]->Copy();
		bool rewrite_possible = true;
		RewriteIndexExpression(index, get, *index_expression, rewrite_possible);
		if (!rewrite_possible) {
			// could not rewrite!
			return false;
		}

		Value low_value, high_value, equal_value;
		ExpressionType low_comparison_type = ExpressionType::INVALID, high_comparison_type = ExpressionType::INVALID;
		// try to find a matching index for any of the filter expressions
		for (auto &filter : filters) {
			auto expr = filter.get();

			// create a matcher for a comparison with a constant
			ComparisonExpressionMatcher matcher;
			// match on a comparison type
			matcher.expr_type = make_uniq<ComparisonExpressionTypeMatcher>();
			// match on a constant comparison with the indexed expression
			matcher.matchers.push_back(make_uniq<ExpressionEqualityMatcher>(index_expression.get()));
			matcher.matchers.push_back(make_uniq<ConstantExpressionMatcher>());

			matcher.policy = SetMatcher::Policy::UNORDERED;

			vector<Expression *> bindings;
			if (matcher.Match(expr, bindings)) {
				// range or equality comparison with constant value
				// we can use our index here
				// bindings[0] = the expression
				// bindings[1] = the index expression
				// bindings[2] = the constant
				auto &comparison = bindings[0]->Cast<BoundComparisonExpression>();
				D_ASSERT(bindings[0]->GetExpressionClass() == ExpressionClass::BOUND_COMPARISON);
				D_ASSERT(bindings[2]->type == ExpressionType::VALUE_CONSTANT);

				auto constant_value = bindings[2]->Cast<BoundConstantExpression>().value;
				auto comparison_type = comparison.type;
				if (comparison.left->type == ExpressionType::VALUE_CONSTANT) {
					// the expression is on the right side, we flip them around
					comparison_type = FlipComparisonExpression(comparison_type);
				}
				if (comparison_type == ExpressionType::COMPARE_EQUAL) {
					// equality value
					// equality overrides any other bounds so we just break here
					equal_value = constant_value;
					break;
				} else if (comparison_type == ExpressionType::COMPARE_GREATERTHANOREQUALTO ||
				           comparison_type == ExpressionType::COMPARE_GREATERTHAN) {
					// greater than means this is a lower bound
					low_value = constant_value;
					low_comparison_type = comparison_type;
				} else {
					// smaller than means this is an upper bound
					high_value = constant_value;
					high_comparison_type = comparison_type;
				}
			} else if (expr->type == ExpressionType::COMPARE_BETWEEN) {
				// BETWEEN expression
				auto &between = expr->Cast<BoundBetweenExpression>();
				if (!between.input->Equals(index_expression.get())) {
					// expression doesn't match the current index expression
					continue;
				}
				if (between.lower->type != ExpressionType::VALUE_CONSTANT ||
				    between.upper->type != ExpressionType::VALUE_CONSTANT) {
					// not a constant comparison
					continue;
				}
				low_value = (between.lower->Cast<BoundConstantExpression>()).value;
				low_comparison_type = between.lower_inclusive ? ExpressionType::COMPARE_GREATERTHANOREQUALTO
				                                              : ExpressionType::COMPARE_GREATERTHAN;
				high_value = (between.upper->Cast<BoundConstantExpression>()).value;
				high_comparison_type = between.upper_inclusive ? ExpressionType::COMPARE_LESSTHANOREQUALTO
				                                               : ExpressionType::COMPARE_LESSTHAN;
				break;
			}
		}
		if (!equal_value.IsNull() || !low_value.IsNull() || !high_value.IsNull()) {
			// we can scan this index using this predicate: try a scan
			auto &transaction = Transaction::Get(context, *bind_data.table->catalog);
			unique_ptr<IndexScanState> index_state;
			if (!equal_value.IsNull()) {
				// equality predicate
				index_state =
				    index.InitializeScanSinglePredicate(transaction, equal_value, ExpressionType::COMPARE_EQUAL);
			} else if (!low_value.IsNull() && !high_value.IsNull()) {
				// two-sided predicate
				index_state = index.InitializeScanTwoPredicates(transaction, low_value, low_comparison_type, high_value,
				                                                high_comparison_type);
			} else if (!low_value.IsNull()) {
				// less than predicate
				index_state = index.InitializeScanSinglePredicate(transaction, low_value, low_comparison_type);
			} else {
				D_ASSERT(!high_value.IsNull());
				index_state = index.InitializeScanSinglePredicate(transaction, high_value, high_comparison_type);
			}
			if (index.Scan(transaction, storage, *index_state, STANDARD_VECTOR_SIZE, bind_data.result_ids)) {
				// use an index scan!
				bind_data.is_index_scan = true;
				get.function = TableScanFunction::GetIndexScanFunction();
			} else {
				bind_data.result_ids.clear();
			}
			return true;
		}
		return false;
	});
}

string TableScanToString(const FunctionData *bind_data_p) {
	auto &bind_data = bind_data_p->Cast<TableScanBindData>();
	string result = bind_data.table->name;
	return result;
}

static void TableScanSerialize(FieldWriter &writer, const FunctionData *bind_data_p, const TableFunction &function) {
	auto &bind_data = bind_data_p->Cast<TableScanBindData>();

	writer.WriteString(bind_data.table->schema->name);
	writer.WriteString(bind_data.table->name);
	writer.WriteField<bool>(bind_data.is_index_scan);
	writer.WriteField<bool>(bind_data.is_create_index);
	writer.WriteList<row_t>(bind_data.result_ids);
	writer.WriteString(bind_data.table->schema->catalog->GetName());
}

static unique_ptr<FunctionData> TableScanDeserialize(ClientContext &context, FieldReader &reader,
                                                     TableFunction &function) {
	auto schema_name = reader.ReadRequired<string>();
	auto table_name = reader.ReadRequired<string>();
	auto is_index_scan = reader.ReadRequired<bool>();
	auto is_create_index = reader.ReadRequired<bool>();
	auto result_ids = reader.ReadRequiredList<row_t>();
	auto catalog_name = reader.ReadField<string>(INVALID_CATALOG);

	auto catalog_entry = Catalog::GetEntry<TableCatalogEntry>(context, catalog_name, schema_name, table_name);
	if (!catalog_entry || catalog_entry->type != CatalogType::TABLE_ENTRY) {
		throw SerializationException("Cant find table for %s.%s", schema_name, table_name);
	}

	auto result = make_uniq<TableScanBindData>((DuckTableEntry *)catalog_entry);
	result->is_index_scan = is_index_scan;
	result->is_create_index = is_create_index;
	result->result_ids = std::move(result_ids);
	return std::move(result);
}

TableFunction TableScanFunction::GetIndexScanFunction() {
	TableFunction scan_function("index_scan", {}, IndexScanFunction);
	scan_function.init_local = nullptr;
	scan_function.init_global = IndexScanInitGlobal;
	scan_function.statistics = TableScanStatistics;
	scan_function.dependency = TableScanDependency;
	scan_function.cardinality = TableScanCardinality;
	scan_function.pushdown_complex_filter = nullptr;
	scan_function.to_string = TableScanToString;
	scan_function.table_scan_progress = nullptr;
	scan_function.get_batch_index = nullptr;
	scan_function.projection_pushdown = true;
	scan_function.filter_pushdown = false;
	scan_function.serialize = TableScanSerialize;
	scan_function.deserialize = TableScanDeserialize;
	return scan_function;
}

TableFunction TableScanFunction::GetFunction() {
	TableFunction scan_function("seq_scan", {}, TableScanFunc);
	scan_function.init_local = TableScanInitLocal;
	scan_function.init_global = TableScanInitGlobal;
	scan_function.statistics = TableScanStatistics;
	scan_function.dependency = TableScanDependency;
	scan_function.cardinality = TableScanCardinality;
	scan_function.pushdown_complex_filter = TableScanPushdownComplexFilter;
	scan_function.to_string = TableScanToString;
	scan_function.table_scan_progress = TableScanProgress;
	scan_function.get_batch_index = TableScanGetBatchIndex;
	scan_function.get_batch_info = TableScanGetBindInfo;
	scan_function.projection_pushdown = true;
	scan_function.filter_pushdown = true;
	scan_function.filter_prune = true;
	scan_function.serialize = TableScanSerialize;
	scan_function.deserialize = TableScanDeserialize;
	return scan_function;
}

TableCatalogEntry *TableScanFunction::GetTableEntry(const TableFunction &function, const FunctionData *bind_data_p) {
	if (function.function != TableScanFunc || !bind_data_p) {
		return nullptr;
	}
	auto &bind_data = bind_data_p->Cast<TableScanBindData>();
	return bind_data.table;
}

void TableScanFunction::RegisterFunction(BuiltinFunctions &set) {
	TableFunctionSet table_scan_set("seq_scan");
	table_scan_set.AddFunction(GetFunction());
	set.AddFunction(std::move(table_scan_set));

	set.AddFunction(GetIndexScanFunction());
}

void BuiltinFunctions::RegisterTableScanFunctions() {
	TableScanFunction::RegisterFunction(*this);
}

} // namespace duckdb<|MERGE_RESOLUTION|>--- conflicted
+++ resolved
@@ -63,13 +63,8 @@
 
 static unique_ptr<LocalTableFunctionState> TableScanInitLocal(ExecutionContext &context, TableFunctionInitInput &input,
                                                               GlobalTableFunctionState *gstate) {
-<<<<<<< HEAD
-	auto result = make_unique<TableScanLocalState>();
+	auto result = make_uniq<TableScanLocalState>();
 	auto &bind_data = input.bind_data->Cast<TableScanBindData>();
-=======
-	auto result = make_uniq<TableScanLocalState>();
-	auto &bind_data = (TableScanBindData &)*input.bind_data;
->>>>>>> d84e329b
 	vector<column_t> column_ids = input.column_ids;
 	for (auto &col : column_ids) {
 		auto storage_idx = GetStorageIndex(*bind_data.table, col);
@@ -87,13 +82,8 @@
 unique_ptr<GlobalTableFunctionState> TableScanInitGlobal(ClientContext &context, TableFunctionInitInput &input) {
 
 	D_ASSERT(input.bind_data);
-<<<<<<< HEAD
 	auto &bind_data = input.bind_data->Cast<TableScanBindData>();
-	auto result = make_unique<TableScanGlobalState>(context, input.bind_data);
-=======
-	auto &bind_data = (const TableScanBindData &)*input.bind_data;
 	auto result = make_uniq<TableScanGlobalState>(context, input.bind_data);
->>>>>>> d84e329b
 	bind_data.table->GetStorage().InitializeParallelScan(context, result->state);
 	if (input.CanRemoveFilterColumns()) {
 		result->projection_ids = input.projection_ids;

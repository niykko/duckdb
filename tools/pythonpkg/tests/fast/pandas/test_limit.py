--- conflicted
+++ resolved
@@ -16,15 +16,10 @@
 
     @pytest.mark.parametrize('pandas', [NumpyPandas(), ArrowPandas()])
     def test_aggregate_df(self, duckdb_cursor, pandas):
-<<<<<<< HEAD
-        df_in = pandas.DataFrame({'numbers': [1,2,2,2],})
-        aggregate_df = duckdb.aggregate(df_in,'count(numbers)','numbers').order('all')
-=======
         df_in = pandas.DataFrame(
             {
                 'numbers': [1, 2, 2, 2],
             }
         )
-        aggregate_df = duckdb.aggregate(df_in, 'count(numbers)', 'numbers')
->>>>>>> 81b796e9
+        aggregate_df = duckdb.aggregate(df_in, 'count(numbers)', 'numbers').order('all')
         assert aggregate_df.execute().fetchall() == [(1,), (3,)]
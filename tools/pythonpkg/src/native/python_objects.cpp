--- conflicted
+++ resolved
@@ -274,9 +274,6 @@
 	return Timestamp::FromDatetime(date, time);
 }
 
-<<<<<<< HEAD
-Value PyDateTime::ToDuckValue(const LogicalType &target_type) {
-=======
 bool PyDateTime::IsPositiveInfinity() const {
 	return year == 9999 && month == 12 && day == 31 && hour == 23 && minute == 59 && second == 59 && micros == 999999;
 }
@@ -294,7 +291,6 @@
 		// FIXME: respect the target_type ?
 		return Value::TIMESTAMP(timestamp_t::ninfinity());
 	}
->>>>>>> 61c16de5
 	auto timestamp = ToTimestamp();
 	if (!py::none().is(tzone_obj)) {
 		auto utc_offset = PyTimezone::GetUTCOffset(tzone_obj);

#include "catch.hpp"
#include "test_helpers.hpp"

#include <iostream>
#include <map>
#include <set>

using namespace duckdb;
using namespace std;

struct OptionValuePair {
	OptionValuePair() {
	}
	OptionValuePair(Value val) : input(val), output(val) {
	}
	OptionValuePair(Value input, Value output) : input(std::move(input)), output(std::move(output)) {
	}

	Value input;
	Value output;
};

struct OptionValueSet {
	OptionValueSet() {
	}
	OptionValueSet(Value val) {
		pairs.emplace_back(std::move(val));
	}
	OptionValueSet(Value input, Value output) {
		pairs.emplace_back(std::move(input), std::move(output));
	}
	OptionValueSet(duckdb::vector<std::string> pairs_p) {
		for (auto &pair : pairs_p) {
			pairs.emplace_back(pair);
		}
	}
	OptionValueSet(duckdb::vector<OptionValuePair> pairs_p) : pairs(std::move(pairs_p)) {
	}

	duckdb::vector<OptionValuePair> pairs;
};

void RequireValueEqual(ConfigurationOption *op, const Value &left, const Value &right, int line);
#define REQUIRE_VALUE_EQUAL(op, lhs, rhs) RequireValueEqual(op, lhs, rhs, __LINE__)

OptionValueSet &GetValueForOption(const string &name) {
	static unordered_map<string, OptionValueSet> value_map = {
	    {"threads", {Value::BIGINT(42), Value::BIGINT(42)}},
	    {"checkpoint_threshold", {"4.0 GiB"}},
	    {"debug_checkpoint_abort", {{"none", "before_truncate", "before_header", "after_free_list_write"}}},
	    {"default_collation", {"nocase"}},
	    {"default_order", {"desc"}},
	    {"default_null_order", {"nulls_first"}},
	    {"disabled_optimizers", {"extension"}},
	    {"debug_asof_iejoin", {Value(true)}},
	    {"debug_force_external", {Value(true)}},
	    {"debug_force_no_cross_product", {Value(true)}},
	    {"debug_force_external", {Value(true)}},
	    {"old_implicit_casting", {Value(true)}},
	    {"prefer_range_joins", {Value(true)}},
	    {"allow_persistent_secrets", {Value(false)}},
	    {"secret_directory", {"/tmp/some/path"}},
	    {"default_secret_storage", {"custom_storage"}},
	    {"custom_extension_repository", {"duckdb.org/no-extensions-here", "duckdb.org/no-extensions-here"}},
	    {"autoinstall_extension_repository", {"duckdb.org/no-extensions-here", "duckdb.org/no-extensions-here"}},
#ifdef DUCKDB_EXTENSION_AUTOLOAD_DEFAULT
	    {"autoload_known_extensions", {!DUCKDB_EXTENSION_AUTOLOAD_DEFAULT}},
#else
	    {"autoload_known_extensions", {true}},
#endif
#ifdef DUCKDB_EXTENSION_AUTOINSTALL_DEFAULT
	    {"autoinstall_known_extensions", {!DUCKDB_EXTENSION_AUTOINSTALL_DEFAULT}},
#else
	    {"autoinstall_known_extensions", {true}},
#endif
	    {"enable_fsst_vectors", {true}},
	    {"enable_object_cache", {true}},
	    {"enable_profiling", {"json"}},
	    {"enable_progress_bar", {true}},
	    {"errors_as_json", {true}},
	    {"explain_output", {{"all", "optimized_only", "physical_only"}}},
	    {"file_search_path", {"test"}},
	    {"force_compression", {"uncompressed", "Uncompressed"}},
	    {"home_directory", {"test"}},
	    {"allow_extensions_metadata_mismatch", {"true"}},
	    {"integer_division", {true}},
	    {"extension_directory", {"test"}},
	    {"immediate_transaction_mode", {true}},
	    {"max_expression_depth", {50}},
	    {"max_memory", {"4.0 GiB"}},
	    {"max_temp_directory_size", {"10.0 GiB"}},
	    {"memory_limit", {"4.0 GiB"}},
	    {"ordered_aggregate_threshold", {Value::UBIGINT(idx_t(1) << 12)}},
	    {"null_order", {"nulls_first"}},
	    {"perfect_ht_threshold", {0}},
	    {"pivot_filter_threshold", {999}},
	    {"pivot_limit", {999}},
	    {"partitioned_write_flush_threshold", {123}},
	    {"preserve_identifier_case", {false}},
	    {"preserve_insertion_order", {false}},
	    {"profile_output", {"test"}},
	    {"profiling_mode", {"detailed"}},
	    {"enable_progress_bar_print", {false}},
	    {"progress_bar_time", {0}},
	    {"temp_directory", {"tmp"}},
	    {"wal_autocheckpoint", {"4.0 GiB"}},
	    {"worker_threads", {42}},
	    {"enable_http_metadata_cache", {true}},
	    {"force_bitpacking_mode", {"constant"}},
	    {"arrow_large_buffer_size", {true}},
	    {"arrow_output_list_view", {true}},
	    {"produce_arrow_string_view", {true}},
	    {"enable_http_logging", {true}},
	    {"http_logging_output", {"my_cool_outputfile"}},
<<<<<<< HEAD
	    {"produce_arrow_string_view", {true}}};
=======
	    {"allocator_flush_threshold", {"4.0 GiB"}},
	    {"allocator_background_threads", {true}}};
>>>>>>> 6eb5abe4
	// Every option that's not excluded has to be part of this map
	if (!value_map.count(name)) {
		REQUIRE(name == "MISSING_FROM_MAP");
	}
	return value_map[name];
}

bool OptionIsExcludedFromTest(const string &name) {
	static unordered_set<string> excluded_options = {
	    "access_mode",
	    "schema",
	    "search_path",
	    "debug_window_mode",
	    "experimental_parallel_csv",
	    "lock_configuration",        // cant change this while db is running
	    "disabled_filesystems",      // cant change this while db is running
	    "enable_external_access",    // cant change this while db is running
	    "allow_unsigned_extensions", // cant change this while db is running
	    "allow_unredacted_secrets",  // cant change this while db is running
	    "log_query_path",
	    "password",
	    "username",
	    "user",
	    "external_threads", // tested in test_threads.cpp
	    "profiling_output", // just an alias
	    "duckdb_api",
	    "custom_user_agent",
	    "default_block_size"};
	return excluded_options.count(name) == 1;
}

bool ValueEqual(const Value &left, const Value &right) {
	return Value::NotDistinctFrom(left, right);
}

void RequireValueEqual(const ConfigurationOption &op, const Value &left, const Value &right, int line) {
	if (ValueEqual(left, right)) {
		return;
	}
	auto error = StringUtil::Format("\nLINE[%d] (Option:%s) | Expected left:'%s' and right:'%s' to be equal", line,
	                                op.name, left.ToString(), right.ToString());
	cerr << error << endl;
	REQUIRE(false);
}

//! New options should be added to the value_map in GetValueForOption
//! Or added to the 'excluded_options' in OptionIsExcludedFromTest
TEST_CASE("Test RESET statement for ClientConfig options", "[api]") {
	// Create a connection
	DuckDB db(nullptr);
	Connection con(db);
	con.Query("BEGIN TRANSACTION");
	con.Query("PRAGMA disable_profiling");

	auto &config = DBConfig::GetConfig(*db.instance);
	// Get all configuration options
	auto options = config.GetOptions();

	// Test RESET for every option
	for (auto &option : options) {
		if (OptionIsExcludedFromTest(option.name)) {
			continue;
		}

		auto op = config.GetOptionByName(option.name);
		REQUIRE(op);

		// Get the current value of the option
		auto original_value = op->get_setting(*con.context);

		auto &value_set = GetValueForOption(option.name);
		// verify that at least one value is different
		bool any_different = false;
		string options;
		for (auto &value_pair : value_set.pairs) {
			if (!ValueEqual(original_value, value_pair.output)) {
				any_different = true;
			} else {
				if (!options.empty()) {
					options += ", ";
				}
				options += value_pair.output.ToString();
			}
		}
		if (!any_different) {
			auto error = StringUtil::Format(
			    "\n(Option:%s) | Expected original value '%s' and provided option '%s' to be different", op->name,
			    original_value.ToString(), options);
			cerr << error << endl;
			REQUIRE(false);
		}
		for (auto &value_pair : value_set.pairs) {
			// Get the new value for the option
			auto input = value_pair.input.DefaultCastAs(op->parameter_type);
			// Set the new option
			if (op->set_local) {
				op->set_local(*con.context, input);
			} else {
				op->set_global(db.instance.get(), config, input);
			}
			// Get the value of the option again
			auto changed_value = op->get_setting(*con.context);
			REQUIRE_VALUE_EQUAL(*op, changed_value, value_pair.output);

			if (op->reset_local) {
				op->reset_local(*con.context);
			} else {
				op->reset_global(db.instance.get(), config);
			}

			// Get the reset value of the option
			auto reset_value = op->get_setting(*con.context);
			REQUIRE_VALUE_EQUAL(*op, reset_value, original_value);
		}
	}
}<|MERGE_RESOLUTION|>--- conflicted
+++ resolved
@@ -112,12 +112,9 @@
 	    {"produce_arrow_string_view", {true}},
 	    {"enable_http_logging", {true}},
 	    {"http_logging_output", {"my_cool_outputfile"}},
-<<<<<<< HEAD
-	    {"produce_arrow_string_view", {true}}};
-=======
+	    {"produce_arrow_string_view", {true}},
 	    {"allocator_flush_threshold", {"4.0 GiB"}},
 	    {"allocator_background_threads", {true}}};
->>>>>>> 6eb5abe4
 	// Every option that's not excluded has to be part of this map
 	if (!value_map.count(name)) {
 		REQUIRE(name == "MISSING_FROM_MAP");

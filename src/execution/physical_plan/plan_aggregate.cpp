#include "duckdb/catalog/catalog_entry/aggregate_function_catalog_entry.hpp"
#include "duckdb/common/operator/subtract.hpp"
#include "duckdb/execution/operator/aggregate/physical_hash_aggregate.hpp"
#include "duckdb/execution/operator/aggregate/physical_perfecthash_aggregate.hpp"
#include "duckdb/execution/operator/aggregate/physical_ungrouped_aggregate.hpp"
#include "duckdb/execution/operator/projection/physical_projection.hpp"
#include "duckdb/execution/physical_plan_generator.hpp"
#include "duckdb/main/client_context.hpp"
#include "duckdb/parser/expression/comparison_expression.hpp"
#include "duckdb/planner/expression/bound_aggregate_expression.hpp"
#include "duckdb/planner/operator/logical_aggregate.hpp"
#include "duckdb/function/function_binder.hpp"
#include "duckdb/planner/expression/bound_reference_expression.hpp"

namespace duckdb {

static uint32_t RequiredBitsForValue(uint32_t n) {
	idx_t required_bits = 0;
	while (n > 0) {
		n >>= 1;
		required_bits++;
	}
	return required_bits;
}

static bool CanUsePerfectHashAggregate(ClientContext &context, LogicalAggregate &op, vector<idx_t> &bits_per_group) {
	if (op.grouping_sets.size() > 1 || !op.grouping_functions.empty()) {
		return false;
	}
	idx_t perfect_hash_bits = 0;
	if (op.group_stats.empty()) {
		op.group_stats.resize(op.groups.size());
	}
	for (idx_t group_idx = 0; group_idx < op.groups.size(); group_idx++) {
		auto &group = op.groups[group_idx];
		auto &stats = op.group_stats[group_idx];

		switch (group->return_type.InternalType()) {
		case PhysicalType::INT8:
		case PhysicalType::INT16:
		case PhysicalType::INT32:
		case PhysicalType::INT64:
			break;
		default:
			// we only support simple integer types for perfect hashing
			return false;
		}
		// check if the group has stats available
		auto &group_type = group->return_type;
		if (!stats) {
			// no stats, but we might still be able to use perfect hashing if the type is small enough
			// for small types we can just set the stats to [type_min, type_max]
			switch (group_type.InternalType()) {
			case PhysicalType::INT8:
<<<<<<< HEAD
				stats = make_uniq<NumericStatistics>(group_type, Value::MinimumValue(group_type),
				                                     Value::MaximumValue(group_type), StatisticsType::LOCAL_STATS);
				break;
			case PhysicalType::INT16:
				stats = make_uniq<NumericStatistics>(group_type, Value::MinimumValue(group_type),
				                                     Value::MaximumValue(group_type), StatisticsType::LOCAL_STATS);
=======
			case PhysicalType::INT16:
>>>>>>> 4be6bdb5
				break;
			default:
				// type is too large and there are no stats: skip perfect hashing
				return false;
			}
<<<<<<< HEAD
			// we had no stats before, so we have no clue if there are null values or not
			stats->validity_stats = make_uniq<ValidityStatistics>(true);
=======
			// construct stats with the min and max value of the type
			stats = NumericStats::CreateUnknown(group_type).ToUnique();
			NumericStats::SetMin(*stats, Value::MinimumValue(group_type));
			NumericStats::SetMax(*stats, Value::MaximumValue(group_type));
>>>>>>> 4be6bdb5
		}
		auto &nstats = *stats;

		if (!NumericStats::HasMinMax(nstats)) {
			return false;
		}
		// we have a min and a max value for the stats: use that to figure out how many bits we have
		// we add two here, one for the NULL value, and one to make the computation one-indexed
		// (e.g. if min and max are the same, we still need one entry in total)
		int64_t range;
		switch (group_type.InternalType()) {
		case PhysicalType::INT8:
			range = int64_t(NumericStats::GetMax<int8_t>(nstats)) - int64_t(NumericStats::GetMin<int8_t>(nstats));
			break;
		case PhysicalType::INT16:
			range = int64_t(NumericStats::GetMax<int16_t>(nstats)) - int64_t(NumericStats::GetMin<int16_t>(nstats));
			break;
		case PhysicalType::INT32:
			range = int64_t(NumericStats::GetMax<int32_t>(nstats)) - int64_t(NumericStats::GetMin<int32_t>(nstats));
			break;
		case PhysicalType::INT64:
			if (!TrySubtractOperator::Operation(NumericStats::GetMax<int64_t>(nstats),
			                                    NumericStats::GetMin<int64_t>(nstats), range)) {
				return false;
			}
			break;
		default:
			throw InternalException("Unsupported type for perfect hash (should be caught before)");
		}
		// bail out on any range bigger than 2^32
		if (range >= NumericLimits<int32_t>::Maximum()) {
			return false;
		}
		range += 2;
		// figure out how many bits we need
		idx_t required_bits = RequiredBitsForValue(range);
		bits_per_group.push_back(required_bits);
		perfect_hash_bits += required_bits;
		// check if we have exceeded the bits for the hash
		if (perfect_hash_bits > ClientConfig::GetConfig(context).perfect_ht_threshold) {
			// too many bits for perfect hash
			return false;
		}
	}
	for (auto &expression : op.expressions) {
		auto &aggregate = (BoundAggregateExpression &)*expression;
		if (aggregate.IsDistinct() || !aggregate.function.combine) {
			// distinct aggregates are not supported in perfect hash aggregates
			return false;
		}
	}
	return true;
}

unique_ptr<PhysicalOperator> PhysicalPlanGenerator::CreatePlan(LogicalAggregate &op) {
	unique_ptr<PhysicalOperator> groupby;
	D_ASSERT(op.children.size() == 1);

	auto plan = CreatePlan(*op.children[0]);

	plan = ExtractAggregateExpressions(std::move(plan), op.expressions, op.groups);

	if (op.groups.empty()) {
		// no groups, check if we can use a simple aggregation
		// special case: aggregate entire columns together
		bool use_simple_aggregation = true;
		for (auto &expression : op.expressions) {
			auto &aggregate = (BoundAggregateExpression &)*expression;
			if (!aggregate.function.simple_update) {
				// unsupported aggregate for simple aggregation: use hash aggregation
				use_simple_aggregation = false;
				break;
			}
		}
		if (use_simple_aggregation) {
			groupby = make_uniq_base<PhysicalOperator, PhysicalUngroupedAggregate>(op.types, std::move(op.expressions),
			                                                                       op.estimated_cardinality);
		} else {
			groupby = make_uniq_base<PhysicalOperator, PhysicalHashAggregate>(
			    context, op.types, std::move(op.expressions), op.estimated_cardinality);
		}
	} else {
		// groups! create a GROUP BY aggregator
		// use a perfect hash aggregate if possible
		vector<idx_t> required_bits;
		if (CanUsePerfectHashAggregate(context, op, required_bits)) {
			groupby = make_uniq_base<PhysicalOperator, PhysicalPerfectHashAggregate>(
			    context, op.types, std::move(op.expressions), std::move(op.groups), std::move(op.group_stats),
			    std::move(required_bits), op.estimated_cardinality);
		} else {
			groupby = make_uniq_base<PhysicalOperator, PhysicalHashAggregate>(
			    context, op.types, std::move(op.expressions), std::move(op.groups), std::move(op.grouping_sets),
			    std::move(op.grouping_functions), op.estimated_cardinality);
		}
	}
	groupby->children.push_back(std::move(plan));
	return groupby;
}

unique_ptr<PhysicalOperator>
PhysicalPlanGenerator::ExtractAggregateExpressions(unique_ptr<PhysicalOperator> child,
                                                   vector<unique_ptr<Expression>> &aggregates,
                                                   vector<unique_ptr<Expression>> &groups) {
	vector<unique_ptr<Expression>> expressions;
	vector<LogicalType> types;

	// bind sorted aggregates
	for (auto &aggr : aggregates) {
		auto &bound_aggr = (BoundAggregateExpression &)*aggr;
		if (bound_aggr.order_bys) {
			// sorted aggregate!
			FunctionBinder::BindSortedAggregate(context, bound_aggr, groups);
		}
	}
	for (auto &group : groups) {
		auto ref = make_uniq<BoundReferenceExpression>(group->return_type, expressions.size());
		types.push_back(group->return_type);
		expressions.push_back(std::move(group));
		group = std::move(ref);
	}
	for (auto &aggr : aggregates) {
		auto &bound_aggr = (BoundAggregateExpression &)*aggr;
		for (auto &child : bound_aggr.children) {
			auto ref = make_uniq<BoundReferenceExpression>(child->return_type, expressions.size());
			types.push_back(child->return_type);
			expressions.push_back(std::move(child));
			child = std::move(ref);
		}
		if (bound_aggr.filter) {
			auto &filter = bound_aggr.filter;
			auto ref = make_uniq<BoundReferenceExpression>(filter->return_type, expressions.size());
			types.push_back(filter->return_type);
			expressions.push_back(std::move(filter));
			bound_aggr.filter = std::move(ref);
		}
	}
	if (expressions.empty()) {
		return child;
	}
	auto projection =
	    make_uniq<PhysicalProjection>(std::move(types), std::move(expressions), child->estimated_cardinality);
	projection->children.push_back(std::move(child));
	return std::move(projection);
}

} // namespace duckdb<|MERGE_RESOLUTION|>--- conflicted
+++ resolved
@@ -52,30 +52,16 @@
 			// for small types we can just set the stats to [type_min, type_max]
 			switch (group_type.InternalType()) {
 			case PhysicalType::INT8:
-<<<<<<< HEAD
-				stats = make_uniq<NumericStatistics>(group_type, Value::MinimumValue(group_type),
-				                                     Value::MaximumValue(group_type), StatisticsType::LOCAL_STATS);
-				break;
 			case PhysicalType::INT16:
-				stats = make_uniq<NumericStatistics>(group_type, Value::MinimumValue(group_type),
-				                                     Value::MaximumValue(group_type), StatisticsType::LOCAL_STATS);
-=======
-			case PhysicalType::INT16:
->>>>>>> 4be6bdb5
 				break;
 			default:
 				// type is too large and there are no stats: skip perfect hashing
 				return false;
 			}
-<<<<<<< HEAD
-			// we had no stats before, so we have no clue if there are null values or not
-			stats->validity_stats = make_uniq<ValidityStatistics>(true);
-=======
 			// construct stats with the min and max value of the type
 			stats = NumericStats::CreateUnknown(group_type).ToUnique();
 			NumericStats::SetMin(*stats, Value::MinimumValue(group_type));
 			NumericStats::SetMax(*stats, Value::MaximumValue(group_type));
->>>>>>> 4be6bdb5
 		}
 		auto &nstats = *stats;
 

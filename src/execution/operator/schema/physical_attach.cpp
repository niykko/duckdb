#include "duckdb/execution/operator/schema/physical_attach.hpp"

#include "duckdb/catalog/catalog.hpp"
#include "duckdb/main/attached_database.hpp"
#include "duckdb/main/database_manager.hpp"
#include "duckdb/main/extension_helper.hpp"
#include "duckdb/parser/parsed_data/attach_info.hpp"
#include "duckdb/storage/storage_extension.hpp"
#include "duckdb/main/database_path_and_type.hpp"

namespace duckdb {

//===--------------------------------------------------------------------===//
// Source
//===--------------------------------------------------------------------===//
SourceResultType PhysicalAttach::GetData(ExecutionContext &context, DataChunk &chunk,
                                         OperatorSourceInput &input) const {
	// parse the options
	auto &config = DBConfig::GetConfig(context.client);
	AttachOptions options(info, config.options.access_mode);

	// get the name and path of the database
	auto &name = info->name;
	auto &path = info->path;
	if (options.db_type.empty()) {
		DBPathAndType::ExtractExtensionPrefix(path, options.db_type);
	}
	if (name.empty()) {
		auto &fs = FileSystem::GetFileSystem(context.client);
		name = AttachedDatabase::ExtractDatabaseName(path, fs);
	}

	// check ATTACH IF NOT EXISTS
	auto &db_manager = DatabaseManager::Get(context.client);
	if (info->on_conflict == OnCreateConflict::IGNORE_ON_CONFLICT) {
		// constant-time lookup in the catalog for the db name
		auto existing_db = db_manager.GetDatabase(context.client, name);
		if (existing_db) {

			if ((existing_db->IsReadOnly() && options.access_mode == AccessMode::READ_WRITE) ||
			    (!existing_db->IsReadOnly() && options.access_mode == AccessMode::READ_ONLY)) {

				auto existing_mode = existing_db->IsReadOnly() ? AccessMode::READ_ONLY : AccessMode::READ_WRITE;
				auto existing_mode_str = EnumUtil::ToString(existing_mode);
				auto attached_mode = EnumUtil::ToString(options.access_mode);
				throw BinderException("Database \"%s\" is already attached in %s mode, cannot re-attach in %s mode",
				                      name, existing_mode_str, attached_mode);
			}

			return SourceResultType::FINISHED;
		}
	}

<<<<<<< HEAD
	// Get the database type and attach the database.
	db_manager.GetDatabaseType(context.client, *info, config, options);
	auto attached_db = db_manager.AttachDatabase(context.client, *info, options);

	//! Initialize the database.
	const auto block_alloc_size = info->GetBlockAllocSize();
	attached_db->Initialize(block_alloc_size);
=======
	string extension = "";
	if (FileSystem::IsRemoteFile(path, extension)) {
		if (!ExtensionHelper::TryAutoLoadExtension(context.client, extension)) {
			throw MissingExtensionException("Attaching path '%s' requires extension '%s' to be loaded", path,
			                                extension);
		}
	}

	// get the database type and attach the database
	db_manager.GetDatabaseType(context.client, db_type, *info, config, unrecognized_option);
	auto attached_db = db_manager.AttachDatabase(context.client, *info, db_type, access_mode);
	attached_db->Initialize();
>>>>>>> 84b56d99
	return SourceResultType::FINISHED;
}

} // namespace duckdb<|MERGE_RESOLUTION|>--- conflicted
+++ resolved
@@ -51,15 +51,6 @@
 		}
 	}
 
-<<<<<<< HEAD
-	// Get the database type and attach the database.
-	db_manager.GetDatabaseType(context.client, *info, config, options);
-	auto attached_db = db_manager.AttachDatabase(context.client, *info, options);
-
-	//! Initialize the database.
-	const auto block_alloc_size = info->GetBlockAllocSize();
-	attached_db->Initialize(block_alloc_size);
-=======
 	string extension = "";
 	if (FileSystem::IsRemoteFile(path, extension)) {
 		if (!ExtensionHelper::TryAutoLoadExtension(context.client, extension)) {
@@ -68,11 +59,13 @@
 		}
 	}
 
-	// get the database type and attach the database
-	db_manager.GetDatabaseType(context.client, db_type, *info, config, unrecognized_option);
-	auto attached_db = db_manager.AttachDatabase(context.client, *info, db_type, access_mode);
-	attached_db->Initialize();
->>>>>>> 84b56d99
+	// Get the database type and attach the database.
+	db_manager.GetDatabaseType(context.client, *info, config, options);
+	auto attached_db = db_manager.AttachDatabase(context.client, *info, options);
+
+	//! Initialize the database.
+	const auto block_alloc_size = info->GetBlockAllocSize();
+	attached_db->Initialize(block_alloc_size);
 	return SourceResultType::FINISHED;
 }
 

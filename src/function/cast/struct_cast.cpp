#include "duckdb/function/cast/default_casts.hpp"
#include "duckdb/function/cast/cast_function_set.hpp"

namespace duckdb {

unique_ptr<BoundCastData> StructBoundCastData::BindStructToStructCast(BindCastInput &input, const LogicalType &source,
                                                                      const LogicalType &target) {
	vector<BoundCastInfo> child_cast_info;
	auto &source_child_types = StructType::GetChildTypes(source);
	auto &result_child_types = StructType::GetChildTypes(target);
	if (source_child_types.size() != result_child_types.size()) {
		throw TypeMismatchException(source, target, "Cannot cast STRUCTs of different size");
	}
	for (idx_t i = 0; i < source_child_types.size(); i++) {
		auto child_cast = input.GetCastFunction(source_child_types[i].second, result_child_types[i].second);
		child_cast_info.push_back(move(child_cast));
	}
	return make_unique<StructBoundCastData>(move(child_cast_info), target);
}

static bool StructToStructCast(Vector &source, Vector &result, idx_t count, CastParameters &parameters) {
	auto &cast_data = (StructBoundCastData &)*parameters.cast_data;
	auto &source_child_types = StructType::GetChildTypes(source.GetType());
	auto &source_children = StructVector::GetEntries(source);
	D_ASSERT(source_children.size() == StructType::GetChildTypes(result.GetType()).size());

	auto &result_children = StructVector::GetEntries(result);
	bool all_converted = true;
	for (idx_t c_idx = 0; c_idx < source_child_types.size(); c_idx++) {
		auto &result_child_vector = *result_children[c_idx];
		auto &source_child_vector = *source_children[c_idx];
		CastParameters child_parameters(parameters, cast_data.child_cast_info[c_idx].cast_data.get());
		if (!cast_data.child_cast_info[c_idx].function(source_child_vector, result_child_vector, count,
		                                               child_parameters)) {
			all_converted = false;
		}
	}
	if (source.GetVectorType() == VectorType::CONSTANT_VECTOR) {
		result.SetVectorType(VectorType::CONSTANT_VECTOR);
		ConstantVector::SetNull(result, ConstantVector::IsNull(source));
	} else {
		source.Flatten(count);
		FlatVector::Validity(result) = FlatVector::Validity(source);
	}
	return all_converted;
}

static bool StructToVarcharCast(Vector &source, Vector &result, idx_t count, CastParameters &parameters) {
	auto constant = source.GetVectorType() == VectorType::CONSTANT_VECTOR;
	// first cast all child elements to varchar
	auto &cast_data = (StructBoundCastData &)*parameters.cast_data;
	Vector varchar_struct(cast_data.target, count);
	StructToStructCast(source, varchar_struct, count, parameters);

	// now construct the actual varchar vector
	varchar_struct.Flatten(count);
	auto &child_types = StructType::GetChildTypes(source.GetType());
	auto &children = StructVector::GetEntries(varchar_struct);
	auto &validity = FlatVector::Validity(varchar_struct);
	auto result_data = FlatVector::GetData<string_t>(result);
	static constexpr const idx_t SEP_LENGTH = 2;
	static constexpr const idx_t NAME_SEP_LENGTH = 4;
	static constexpr const idx_t NULL_LENGTH = 4;
	for (idx_t i = 0; i < count; i++) {
		if (!validity.RowIsValid(i)) {
			FlatVector::SetNull(result, i, true);
			continue;
		}
		idx_t string_length = 2; // {}
		for (idx_t c = 0; c < children.size(); c++) {
			if (c > 0) {
				string_length += SEP_LENGTH;
			}
			children[c]->Flatten(count);
			auto &child_validity = FlatVector::Validity(*children[c]);
			auto data = FlatVector::GetData<string_t>(*children[c]);
			auto &name = child_types[c].first;
			string_length += name.size() + NAME_SEP_LENGTH; // "'{name}': "
			string_length += child_validity.RowIsValid(i) ? data[i].GetSize() : NULL_LENGTH;
		}
		result_data[i] = StringVector::EmptyString(result, string_length);
		auto dataptr = result_data[i].GetDataWriteable();
		idx_t offset = 0;
		dataptr[offset++] = '{';
		for (idx_t c = 0; c < children.size(); c++) {
			if (c > 0) {
				memcpy(dataptr + offset, ", ", SEP_LENGTH);
				offset += SEP_LENGTH;
			}
			auto &child_validity = FlatVector::Validity(*children[c]);
			auto data = FlatVector::GetData<string_t>(*children[c]);
			auto &name = child_types[c].first;
			// "'{name}': "
			dataptr[offset++] = '\'';
			memcpy(dataptr + offset, name.c_str(), name.size());
			offset += name.size();
			dataptr[offset++] = '\'';
			dataptr[offset++] = ':';
			dataptr[offset++] = ' ';
			// value
			if (child_validity.RowIsValid(i)) {
				auto len = data[i].GetSize();
				memcpy(dataptr + offset, data[i].GetDataUnsafe(), len);
				offset += len;
			} else {
				memcpy(dataptr + offset, "NULL", NULL_LENGTH);
				offset += NULL_LENGTH;
			}
		}
		dataptr[offset++] = '}';
		result_data[i].Finalize();
	}

	if (constant) {
		result.SetVectorType(VectorType::CONSTANT_VECTOR);
	}
	return true;
}

BoundCastInfo DefaultCasts::StructCastSwitch(BindCastInput &input, const LogicalType &source,
                                             const LogicalType &target) {
	switch (target.id()) {
	case LogicalTypeId::STRUCT:
<<<<<<< HEAD
		return BoundCastInfo(StructToStructCast, BindStructToStructCast(input, source, target));
=======
		return BoundCastInfo(StructToStructCast, StructBoundCastData::BindStructToStructCast(input, source, target));
	case LogicalTypeId::JSON:
>>>>>>> bf5b49fc
	case LogicalTypeId::VARCHAR: {
		// bind a cast in which we convert all child entries to VARCHAR entries
		auto &struct_children = StructType::GetChildTypes(source);
		child_list_t<LogicalType> varchar_children;
		for (auto &child_entry : struct_children) {
			varchar_children.push_back(make_pair(child_entry.first, LogicalType::VARCHAR));
		}
		auto varchar_type = LogicalType::STRUCT(move(varchar_children));
		return BoundCastInfo(StructToVarcharCast,
		                     StructBoundCastData::BindStructToStructCast(input, source, varchar_type));
	}
	default:
		return TryVectorNullCast;
	}
}

} // namespace duckdb<|MERGE_RESOLUTION|>--- conflicted
+++ resolved
@@ -121,12 +121,7 @@
                                              const LogicalType &target) {
 	switch (target.id()) {
 	case LogicalTypeId::STRUCT:
-<<<<<<< HEAD
-		return BoundCastInfo(StructToStructCast, BindStructToStructCast(input, source, target));
-=======
 		return BoundCastInfo(StructToStructCast, StructBoundCastData::BindStructToStructCast(input, source, target));
-	case LogicalTypeId::JSON:
->>>>>>> bf5b49fc
 	case LogicalTypeId::VARCHAR: {
 		// bind a cast in which we convert all child entries to VARCHAR entries
 		auto &struct_children = StructType::GetChildTypes(source);

--- conflicted
+++ resolved
@@ -2,13 +2,11 @@
 # description: Test ART index on table with updates to other columns
 # group: [art]
 
-<<<<<<< HEAD
+statement ok
+PRAGMA enable_verification
+
 require skip_reload
 
-=======
-statement ok
-PRAGMA enable_verification
->>>>>>> 9c4001d1
 
 statement ok con1
 CREATE TABLE integers(i BIGINT, j INTEGER, k VARCHAR)

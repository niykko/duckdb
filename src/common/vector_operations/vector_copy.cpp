//===--------------------------------------------------------------------===//
// copy.cpp
// Description: This file contains the implementation of the different copy
// functions
//===--------------------------------------------------------------------===//

#include "duckdb/common/exception.hpp"
#include "duckdb/common/types/null_value.hpp"
#include "duckdb/common/types/chunk_collection.hpp"

#include "duckdb/common/vector_operations/vector_operations.hpp"

namespace duckdb {

template <class T>
static void TemplatedCopy(const Vector &source, const SelectionVector &sel, Vector &target, idx_t source_offset,
                          idx_t target_offset, idx_t copy_count) {
	auto ldata = FlatVector::GetData<T>(source);
	auto tdata = FlatVector::GetData<T>(target);
	for (idx_t i = 0; i < copy_count; i++) {
		auto source_idx = sel.get_index(source_offset + i);
		tdata[target_offset + i] = ldata[source_idx];
	}
}

void VectorOperations::Copy(const Vector &source, Vector &target, const SelectionVector &sel_p, idx_t source_count,
                            idx_t source_offset, idx_t target_offset) {
	D_ASSERT(source_offset <= source_count);
	D_ASSERT(target.GetVectorType() == VectorType::FLAT_VECTOR);
	D_ASSERT(source.GetType() == target.GetType());
	const SelectionVector *sel = &sel_p;
	switch (source.GetVectorType()) {
	case VectorType::DICTIONARY_VECTOR: {
		// dictionary vector: merge selection vectors
		auto &child = DictionaryVector::Child(source);
		auto &dict_sel = DictionaryVector::SelVector(source);
		// merge the selection vectors and verify the child
		auto new_buffer = dict_sel.Slice(*sel, source_count);
		SelectionVector merged_sel(new_buffer);
		VectorOperations::Copy(child, target, merged_sel, source_count, source_offset, target_offset);
		return;
	}
	case VectorType::SEQUENCE_VECTOR: {
		int64_t start, increment;
		Vector seq(source.GetType());
		SequenceVector::GetSequence(source, start, increment);
		VectorOperations::GenerateSequence(seq, source_count, *sel, start, increment);
		VectorOperations::Copy(seq, target, *sel, source_count, source_offset, target_offset);
		return;
	}
	case VectorType::CONSTANT_VECTOR:
		sel = &ConstantVector::ZERO_SELECTION_VECTOR;
		break; // carry on with below code
	case VectorType::FLAT_VECTOR:
		break;
	default:
		throw NotImplementedException("FIXME unimplemented vector type for VectorOperations::Copy");
	}

	idx_t copy_count = source_count - source_offset;
	if (copy_count == 0) {
		return;
	}

	// first copy the nullmask
	auto &tmask = FlatVector::Validity(target);
	if (source.GetVectorType() == VectorType::CONSTANT_VECTOR) {
		if (ConstantVector::IsNull(source)) {
			for (idx_t i = 0; i < copy_count; i++) {
				tmask.SetInvalid(target_offset + i);
			}
		}
	} else {
		auto &smask = FlatVector::Validity(source);
		if (smask.IsMaskSet()) {
			for (idx_t i = 0; i < copy_count; i++) {
				auto idx = sel->get_index(source_offset + i);
				tmask.Set(target_offset + i, smask.RowIsValid(idx));
			}
		}
	}

	D_ASSERT(sel);

	// now copy over the data
	switch (source.GetType().InternalType()) {
	case PhysicalType::BOOL:
	case PhysicalType::INT8:
		TemplatedCopy<int8_t>(source, *sel, target, source_offset, target_offset, copy_count);
		break;
	case PhysicalType::INT16:
		TemplatedCopy<int16_t>(source, *sel, target, source_offset, target_offset, copy_count);
		break;
	case PhysicalType::INT32:
		TemplatedCopy<int32_t>(source, *sel, target, source_offset, target_offset, copy_count);
		break;
	case PhysicalType::HASH:
	case PhysicalType::INT64:
		TemplatedCopy<int64_t>(source, *sel, target, source_offset, target_offset, copy_count);
		break;
	case PhysicalType::UINT8:
		TemplatedCopy<uint8_t>(source, *sel, target, source_offset, target_offset, copy_count);
		break;
	case PhysicalType::UINT16:
		TemplatedCopy<uint16_t>(source, *sel, target, source_offset, target_offset, copy_count);
		break;
	case PhysicalType::UINT32:
		TemplatedCopy<uint32_t>(source, *sel, target, source_offset, target_offset, copy_count);
		break;
	case PhysicalType::UINT64:
		TemplatedCopy<uint64_t>(source, *sel, target, source_offset, target_offset, copy_count);
		break;
	case PhysicalType::INT128:
		TemplatedCopy<hugeint_t>(source, *sel, target, source_offset, target_offset, copy_count);
		break;
	case PhysicalType::POINTER:
		TemplatedCopy<uintptr_t>(source, *sel, target, source_offset, target_offset, copy_count);
		break;
	case PhysicalType::FLOAT:
		TemplatedCopy<float>(source, *sel, target, source_offset, target_offset, copy_count);
		break;
	case PhysicalType::DOUBLE:
		TemplatedCopy<double>(source, *sel, target, source_offset, target_offset, copy_count);
		break;
	case PhysicalType::INTERVAL:
		TemplatedCopy<interval_t>(source, *sel, target, source_offset, target_offset, copy_count);
		break;
	case PhysicalType::VARCHAR: {
		auto ldata = FlatVector::GetData<string_t>(source);
		auto tdata = FlatVector::GetData<string_t>(target);
		for (idx_t i = 0; i < copy_count; i++) {
			auto source_idx = sel->get_index(source_offset + i);
			auto target_idx = target_offset + i;
			if (tmask.RowIsValid(target_idx)) {
				tdata[target_idx] = StringVector::AddStringOrBlob(target, ldata[source_idx]);
			}
		}
		break;
	}
	case PhysicalType::MAP:
	case PhysicalType::STRUCT: {
		if (StructVector::HasEntries(target)) {
			// target already has entries: append to them
			auto &source_children = StructVector::GetEntries(source);
			auto &target_children = StructVector::GetEntries(target);
			D_ASSERT(source_children.size() == target_children.size());
			for (idx_t i = 0; i < source_children.size(); i++) {
				D_ASSERT(target_children[i].first == target_children[i].first);
				VectorOperations::Copy(*source_children[i].second, *target_children[i].second, *sel, source_count,
				                       source_offset, target_offset);
			}
		} else {
			D_ASSERT(target_offset == 0);
			// target has no entries: create new entries for the target
<<<<<<< HEAD
			if (StructVector::HasEntries(source)) {
				auto &source_children = StructVector::GetEntries(source);
				for (auto &child : source_children) {
					auto child_copy = make_unique<Vector>(child.second->GetType());

					VectorOperations::Copy(*child.second, *child_copy, sel, source_count, source_offset, target_offset);
					StructVector::AddEntry(target, child.first, move(child_copy));
				}
=======
			auto &source_children = StructVector::GetEntries(source);
			for (auto &child : source_children) {
				auto child_copy = make_unique<Vector>(child.second->GetType());
				VectorOperations::Copy(*child.second, *child_copy, *sel, source_count, source_offset, target_offset);
				StructVector::AddEntry(target, child.first, move(child_copy));
>>>>>>> bc61944f
			}
		}
		break;
	}
	case PhysicalType::LIST: {
		D_ASSERT(target.GetType().InternalType() == PhysicalType::LIST);
		if (ListVector::HasEntry(source)) {
			//! if the source has list offsets, we need to append them to the target
			if (!ListVector::HasEntry(target)) {
				auto target_child = make_unique<Vector>(target.GetType().child_types()[0].second);
				ListVector::SetEntry(target, move(target_child));
			}

			//! build a selection vector for the copied child elements
			auto sdata = FlatVector::GetData<list_entry_t>(source);
			vector<sel_t> child_rows;
			for (idx_t i = 0; i < copy_count; ++i) {
				if (tmask.RowIsValid(target_offset + i)) {
					auto source_idx = sel->get_index(source_offset + i);
					auto &source_entry = sdata[source_idx];
					for (idx_t j = 0; j < source_entry.length; ++j) {
						child_rows.emplace_back(source_entry.offset + j);
					}
				}
			}
			idx_t source_child_size = child_rows.size();
			SelectionVector child_sel(child_rows.data());

			auto &source_child = ListVector::GetEntry(source);

			idx_t old_target_child_len = ListVector::GetListSize(target);

			//! append to list itself
			ListVector::Append(target, source_child, child_sel, source_child_size);

			//! now write the list offsets
			auto tdata = FlatVector::GetData<list_entry_t>(target);
			for (idx_t i = 0; i < copy_count; i++) {
				auto source_idx = sel->get_index(source_offset + i);
				auto &source_entry = sdata[source_idx];
				auto &target_entry = tdata[target_offset + i];

				target_entry.length = source_entry.length;
				target_entry.offset = old_target_child_len;
				if (tmask.RowIsValid(target_offset + i)) {
					old_target_child_len += target_entry.length;
				}
			}
		}
		break;
	}
	default:
		throw NotImplementedException("Unimplemented type '%s' for copy!",
		                              TypeIdToString(source.GetType().InternalType()));
	}
}

void VectorOperations::Copy(const Vector &source, Vector &target, idx_t source_count, idx_t source_offset,
                            idx_t target_offset) {
	switch (source.GetVectorType()) {
	case VectorType::DICTIONARY_VECTOR: {
		// dictionary: continue into child with selection vector
		auto &child = DictionaryVector::Child(source);
		auto &dict_sel = DictionaryVector::SelVector(source);
		VectorOperations::Copy(child, target, dict_sel, source_count, source_offset, target_offset);
		break;
	}
	case VectorType::CONSTANT_VECTOR:
		VectorOperations::Copy(source, target, ConstantVector::ZERO_SELECTION_VECTOR, source_count, source_offset,
		                       target_offset);
		break;
	case VectorType::FLAT_VECTOR:
		if (target_offset + source_count - source_offset > STANDARD_VECTOR_SIZE) {
			idx_t sel_vec_size = target_offset + source_count - source_offset;
			SelectionVector selection_vector(sel_vec_size);
			for (size_t i = 0; i < sel_vec_size; i++) {
				selection_vector.set_index(i, i);
			}
			VectorOperations::Copy(source, target, selection_vector, source_count, source_offset, target_offset);
		} else {
			VectorOperations::Copy(source, target, FlatVector::INCREMENTAL_SELECTION_VECTOR, source_count,
			                       source_offset, target_offset);
		}
		break;
	case VectorType::SEQUENCE_VECTOR: {
		int64_t start, increment;
		SequenceVector::GetSequence(source, start, increment);
		Vector flattened(source.GetType());
		VectorOperations::GenerateSequence(flattened, source_count, start, increment);

		VectorOperations::Copy(flattened, target, FlatVector::INCREMENTAL_SELECTION_VECTOR, source_count, source_offset,
		                       target_offset);
		break;
	}
	default:
		throw NotImplementedException("FIXME: unimplemented vector type for VectorOperations::Copy");
	}
}

} // namespace duckdb<|MERGE_RESOLUTION|>--- conflicted
+++ resolved
@@ -152,23 +152,14 @@
 		} else {
 			D_ASSERT(target_offset == 0);
 			// target has no entries: create new entries for the target
-<<<<<<< HEAD
 			if (StructVector::HasEntries(source)) {
-				auto &source_children = StructVector::GetEntries(source);
-				for (auto &child : source_children) {
-					auto child_copy = make_unique<Vector>(child.second->GetType());
-
-					VectorOperations::Copy(*child.second, *child_copy, sel, source_count, source_offset, target_offset);
-					StructVector::AddEntry(target, child.first, move(child_copy));
-				}
-=======
 			auto &source_children = StructVector::GetEntries(source);
 			for (auto &child : source_children) {
 				auto child_copy = make_unique<Vector>(child.second->GetType());
 				VectorOperations::Copy(*child.second, *child_copy, *sel, source_count, source_offset, target_offset);
 				StructVector::AddEntry(target, child.first, move(child_copy));
->>>>>>> bc61944f
-			}
+			}
+                }
 		}
 		break;
 	}

--- conflicted
+++ resolved
@@ -248,20 +248,6 @@
 			}
 			break;
 		}
-<<<<<<< HEAD
-		case LogicalTypeId::TIMESTAMP: {
-			// convert timestamps from nanoseconds to microseconds
-			auto src_ptr = (uint64_t *)array.buffers[1] + scan_state.chunk_offset;
-			auto tgt_ptr = (timestamp_t *)FlatVector::GetData(output.data[col_idx]);
-
-			for (idx_t row = 0; row < output.size(); row++) {
-				auto source_idx = scan_state.chunk_offset + row;
-				tgt_ptr[row] = Timestamp::FromEpochNanoSeconds(src_ptr[source_idx]);
-			}
-			break;
-		}
-=======
->>>>>>> 8f44a342
 		default:
 			throw std::runtime_error("Unsupported type " + output.data[col_idx].GetType().ToString());
 		}

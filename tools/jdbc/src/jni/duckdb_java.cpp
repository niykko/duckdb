#include "org_duckdb_DuckDBNative.h"
#include "duckdb.hpp"
#include "duckdb/main/client_context.hpp"
#include "duckdb/main/client_data.hpp"
#include "duckdb/catalog/catalog_search_path.hpp"
#include "duckdb/main/appender.hpp"
#include "duckdb/common/operator/cast_operators.hpp"
#include "duckdb/main/db_instance_cache.hpp"
#include "duckdb/common/arrow/result_arrow_wrapper.hpp"
#include "duckdb/function/table/arrow.hpp"
#include "duckdb/main/database_manager.hpp"
#include "duckdb/parser/parsed_data/create_type_info.hpp"

using namespace duckdb;
using namespace std;

static jint JNI_VERSION = JNI_VERSION_1_6;

// Static global vars of cached Java classes, methods and fields
static jclass J_Charset;
static jmethodID J_Charset_decode;
static jobject J_Charset_UTF8;

static jclass J_CharBuffer;
static jmethodID J_CharBuffer_toString;

static jmethodID J_String_getBytes;

static jclass J_SQLException;

static jclass J_Bool;
static jclass J_Byte;
static jclass J_Short;
static jclass J_Int;
static jclass J_Long;
static jclass J_Float;
static jclass J_Double;
static jclass J_String;
static jclass J_Timestamp;
static jclass J_TimestampTZ;
static jclass J_Decimal;

static jmethodID J_Bool_booleanValue;
static jmethodID J_Byte_byteValue;
static jmethodID J_Short_shortValue;
static jmethodID J_Int_intValue;
static jmethodID J_Long_longValue;
static jmethodID J_Float_floatValue;
static jmethodID J_Double_doubleValue;
static jmethodID J_Timestamp_getMicrosEpoch;
static jmethodID J_TimestampTZ_getMicrosEpoch;
static jmethodID J_Decimal_precision;
static jmethodID J_Decimal_scale;
static jmethodID J_Decimal_scaleByPowTen;
static jmethodID J_Decimal_toPlainString;
static jmethodID J_Decimal_longValue;

static jclass J_DuckResultSetMeta;
static jmethodID J_DuckResultSetMeta_init;

static jclass J_DuckVector;
static jmethodID J_DuckVector_init;
static jfieldID J_DuckVector_constlen;
static jfieldID J_DuckVector_varlen;

static jclass J_DuckArray;
static jmethodID J_DuckArray_init;

static jclass J_ByteBuffer;

static jmethodID J_Map_entrySet;
static jmethodID J_Set_iterator;
static jmethodID J_Iterator_hasNext;
static jmethodID J_Iterator_next;
static jmethodID J_Entry_getKey;
static jmethodID J_Entry_getValue;

JNIEXPORT jint JNICALL JNI_OnLoad(JavaVM *vm, void *reserved) {
	// Get JNIEnv from vm
	JNIEnv *env;
	if (vm->GetEnv(reinterpret_cast<void **>(&env), JNI_VERSION) != JNI_OK) {
		return JNI_ERR;
	}

	jclass tmpLocalRef;

	tmpLocalRef = env->FindClass("java/nio/charset/Charset");
	J_Charset = (jclass)env->NewGlobalRef(tmpLocalRef);
	env->DeleteLocalRef(tmpLocalRef);

	jmethodID forName = env->GetStaticMethodID(J_Charset, "forName", "(Ljava/lang/String;)Ljava/nio/charset/Charset;");
	J_Charset_decode = env->GetMethodID(J_Charset, "decode", "(Ljava/nio/ByteBuffer;)Ljava/nio/CharBuffer;");
	jobject charset = env->CallStaticObjectMethod(J_Charset, forName, env->NewStringUTF("UTF-8"));
	J_Charset_UTF8 = env->NewGlobalRef(charset); // Prevent garbage collector from cleaning this up.

	tmpLocalRef = env->FindClass("java/nio/CharBuffer");
	J_CharBuffer = (jclass)env->NewGlobalRef(tmpLocalRef);
	env->DeleteLocalRef(tmpLocalRef);

	J_CharBuffer_toString = env->GetMethodID(J_CharBuffer, "toString", "()Ljava/lang/String;");

	tmpLocalRef = env->FindClass("java/sql/SQLException");
	J_SQLException = (jclass)env->NewGlobalRef(tmpLocalRef);
	env->DeleteLocalRef(tmpLocalRef);

	tmpLocalRef = env->FindClass("java/lang/Boolean");
	J_Bool = (jclass)env->NewGlobalRef(tmpLocalRef);
	env->DeleteLocalRef(tmpLocalRef);
	tmpLocalRef = env->FindClass("java/lang/Byte");
	J_Byte = (jclass)env->NewGlobalRef(tmpLocalRef);
	env->DeleteLocalRef(tmpLocalRef);
	tmpLocalRef = env->FindClass("java/lang/Short");
	J_Short = (jclass)env->NewGlobalRef(tmpLocalRef);
	env->DeleteLocalRef(tmpLocalRef);
	tmpLocalRef = env->FindClass("java/lang/Integer");
	J_Int = (jclass)env->NewGlobalRef(tmpLocalRef);
	env->DeleteLocalRef(tmpLocalRef);
	tmpLocalRef = env->FindClass("java/lang/Long");
	J_Long = (jclass)env->NewGlobalRef(tmpLocalRef);
	env->DeleteLocalRef(tmpLocalRef);
	tmpLocalRef = env->FindClass("java/lang/Float");
	J_Float = (jclass)env->NewGlobalRef(tmpLocalRef);
	env->DeleteLocalRef(tmpLocalRef);
	tmpLocalRef = env->FindClass("java/lang/Double");
	J_Double = (jclass)env->NewGlobalRef(tmpLocalRef);
	env->DeleteLocalRef(tmpLocalRef);
	tmpLocalRef = env->FindClass("java/lang/String");
	J_String = (jclass)env->NewGlobalRef(tmpLocalRef);
	env->DeleteLocalRef(tmpLocalRef);
	tmpLocalRef = env->FindClass("org/duckdb/DuckDBTimestamp");
	J_Timestamp = (jclass)env->NewGlobalRef(tmpLocalRef);
	env->DeleteLocalRef(tmpLocalRef);
	tmpLocalRef = env->FindClass("org/duckdb/DuckDBTimestampTZ");
	J_TimestampTZ = (jclass)env->NewGlobalRef(tmpLocalRef);
	env->DeleteLocalRef(tmpLocalRef);
	tmpLocalRef = env->FindClass("java/math/BigDecimal");
	J_Decimal = (jclass)env->NewGlobalRef(tmpLocalRef);
	env->DeleteLocalRef(tmpLocalRef);

	tmpLocalRef = env->FindClass("java/util/Map");
	J_Map_entrySet = env->GetMethodID(tmpLocalRef, "entrySet", "()Ljava/util/Set;");
	env->DeleteLocalRef(tmpLocalRef);

	tmpLocalRef = env->FindClass("java/util/Set");
	J_Set_iterator = env->GetMethodID(tmpLocalRef, "iterator", "()Ljava/util/Iterator;");
	env->DeleteLocalRef(tmpLocalRef);

	tmpLocalRef = env->FindClass("java/util/Iterator");
	J_Iterator_hasNext = env->GetMethodID(tmpLocalRef, "hasNext", "()Z");
	J_Iterator_next = env->GetMethodID(tmpLocalRef, "next", "()Ljava/lang/Object;");
	env->DeleteLocalRef(tmpLocalRef);

	tmpLocalRef = env->FindClass("org/duckdb/DuckDBArray");
	D_ASSERT(tmpLocalRef);
	J_DuckArray = (jclass)env->NewGlobalRef(tmpLocalRef);
	J_DuckArray_init = env->GetMethodID(J_DuckArray, "<init>", "(Lorg/duckdb/DuckDBVector;II)V");
	D_ASSERT(J_DuckArray_init);
	env->DeleteLocalRef(tmpLocalRef);

	tmpLocalRef = env->FindClass("java/util/Map$Entry");
	J_Entry_getKey = env->GetMethodID(tmpLocalRef, "getKey", "()Ljava/lang/Object;");
	J_Entry_getValue = env->GetMethodID(tmpLocalRef, "getValue", "()Ljava/lang/Object;");
	env->DeleteLocalRef(tmpLocalRef);

	J_Bool_booleanValue = env->GetMethodID(J_Bool, "booleanValue", "()Z");
	J_Byte_byteValue = env->GetMethodID(J_Byte, "byteValue", "()B");
	J_Short_shortValue = env->GetMethodID(J_Short, "shortValue", "()S");
	J_Int_intValue = env->GetMethodID(J_Int, "intValue", "()I");
	J_Long_longValue = env->GetMethodID(J_Long, "longValue", "()J");
	J_Float_floatValue = env->GetMethodID(J_Float, "floatValue", "()F");
	J_Double_doubleValue = env->GetMethodID(J_Double, "doubleValue", "()D");
	J_Timestamp_getMicrosEpoch = env->GetMethodID(J_Timestamp, "getMicrosEpoch", "()J");
	J_TimestampTZ_getMicrosEpoch = env->GetMethodID(J_TimestampTZ, "getMicrosEpoch", "()J");
	J_Decimal_precision = env->GetMethodID(J_Decimal, "precision", "()I");
	J_Decimal_scale = env->GetMethodID(J_Decimal, "scale", "()I");
	J_Decimal_scaleByPowTen = env->GetMethodID(J_Decimal, "scaleByPowerOfTen", "(I)Ljava/math/BigDecimal;");
	J_Decimal_toPlainString = env->GetMethodID(J_Decimal, "toPlainString", "()Ljava/lang/String;");
	J_Decimal_longValue = env->GetMethodID(J_Decimal, "longValue", "()J");

	tmpLocalRef = env->FindClass("org/duckdb/DuckDBResultSetMetaData");
	J_DuckResultSetMeta = (jclass)env->NewGlobalRef(tmpLocalRef);
	env->DeleteLocalRef(tmpLocalRef);

	J_DuckResultSetMeta_init =
	    env->GetMethodID(J_DuckResultSetMeta, "<init>",
	                     "(II[Ljava/lang/String;[Ljava/lang/String;[Ljava/lang/String;Ljava/lang/String;)V");

	tmpLocalRef = env->FindClass("org/duckdb/DuckDBVector");
	J_DuckVector = (jclass)env->NewGlobalRef(tmpLocalRef);
	env->DeleteLocalRef(tmpLocalRef);

	J_String_getBytes = env->GetMethodID(J_String, "getBytes", "(Ljava/nio/charset/Charset;)[B");

	J_DuckVector_init = env->GetMethodID(J_DuckVector, "<init>", "(Ljava/lang/String;I[Z)V");
	J_DuckVector_constlen = env->GetFieldID(J_DuckVector, "constlen_data", "Ljava/nio/ByteBuffer;");
	J_DuckVector_varlen = env->GetFieldID(J_DuckVector, "varlen_data", "[Ljava/lang/Object;");

	tmpLocalRef = env->FindClass("java/nio/ByteBuffer");
	J_ByteBuffer = (jclass)env->NewGlobalRef(tmpLocalRef);
	env->DeleteLocalRef(tmpLocalRef);

	return JNI_VERSION;
}

JNIEXPORT void JNICALL JNI_OnUnload(JavaVM *vm, void *reserved) {
	// Get JNIEnv from vm
	JNIEnv *env;
	vm->GetEnv(reinterpret_cast<void **>(&env), JNI_VERSION);

	env->DeleteGlobalRef(J_Charset);
	env->DeleteGlobalRef(J_CharBuffer);
	env->DeleteGlobalRef(J_Charset_UTF8);
	env->DeleteGlobalRef(J_SQLException);
	env->DeleteGlobalRef(J_Bool);
	env->DeleteGlobalRef(J_Byte);
	env->DeleteGlobalRef(J_Short);
	env->DeleteGlobalRef(J_Int);
	env->DeleteGlobalRef(J_Long);
	env->DeleteGlobalRef(J_Float);
	env->DeleteGlobalRef(J_Double);
	env->DeleteGlobalRef(J_String);
	env->DeleteGlobalRef(J_Timestamp);
	env->DeleteGlobalRef(J_TimestampTZ);
	env->DeleteGlobalRef(J_Decimal);
	env->DeleteGlobalRef(J_DuckResultSetMeta);
	env->DeleteGlobalRef(J_DuckVector);
	env->DeleteGlobalRef(J_ByteBuffer);
}

static string byte_array_to_string(JNIEnv *env, jbyteArray ba_j) {
	idx_t len = env->GetArrayLength(ba_j);
	string ret;
	ret.resize(len);

	jbyte *bytes = (jbyte *)env->GetByteArrayElements(ba_j, NULL);

	for (idx_t i = 0; i < len; i++) {
		ret[i] = bytes[i];
	}
	env->ReleaseByteArrayElements(ba_j, bytes, 0);

	return ret;
}

static string jstring_to_string(JNIEnv *env, jstring string_j) {
	jbyteArray bytes = (jbyteArray)env->CallObjectMethod(string_j, J_String_getBytes, J_Charset_UTF8);
	return byte_array_to_string(env, bytes);
}

static jobject decode_charbuffer_to_jstring(JNIEnv *env, const char *d_str, idx_t d_str_len) {
	auto bb = env->NewDirectByteBuffer((void *)d_str, d_str_len);
	auto j_cb = env->CallObjectMethod(J_Charset_UTF8, J_Charset_decode, bb);
	auto j_str = env->CallObjectMethod(j_cb, J_CharBuffer_toString);
	return j_str;
}

/**
 * Associates a duckdb::Connection with a duckdb::DuckDB. The DB may be shared amongst many ConnectionHolders, but the
 * Connection is unique to this holder. Every Java DuckDBConnection has exactly 1 of these holders, and they are never
 * shared. The holder is freed when the DuckDBConnection is closed. When the last holder sharing a DuckDB is freed, the
 * DuckDB is released as well.
 */
struct ConnectionHolder {
	const shared_ptr<duckdb::DuckDB> db;
	const duckdb::unique_ptr<duckdb::Connection> connection;

	ConnectionHolder(shared_ptr<duckdb::DuckDB> _db) : db(_db), connection(make_uniq<duckdb::Connection>(*_db)) {
	}
};

/**
 * Throws a SQLException and returns nullptr if a valid Connection can't be retrieved from the buffer.
 */
static Connection *get_connection(JNIEnv *env, jobject conn_ref_buf) {
	if (!conn_ref_buf) {
		env->ThrowNew(J_SQLException, "Invalid connection");
		return nullptr;
	}
	auto conn_holder = (ConnectionHolder *)env->GetDirectBufferAddress(conn_ref_buf);
	if (!conn_holder) {
		env->ThrowNew(J_SQLException, "Invalid connection");
		return nullptr;
	}
	auto conn_ref = conn_holder->connection.get();
	if (!conn_ref || !conn_ref->context) {
		env->ThrowNew(J_SQLException, "Invalid connection");
		return nullptr;
	}

	return conn_ref;
}

//! The database instance cache, used so that multiple connections to the same file point to the same database object
duckdb::DBInstanceCache instance_cache;

JNIEXPORT jobject JNICALL Java_org_duckdb_DuckDBNative_duckdb_1jdbc_1startup(JNIEnv *env, jclass, jbyteArray database_j,
                                                                             jboolean read_only, jobject props) {
	auto database = byte_array_to_string(env, database_j);
	DBConfig config;
	if (read_only) {
		config.options.access_mode = AccessMode::READ_ONLY;
	}
	try {
		jobject entry_set = env->CallObjectMethod(props, J_Map_entrySet);
		jobject iterator = env->CallObjectMethod(entry_set, J_Set_iterator);

		while (env->CallBooleanMethod(iterator, J_Iterator_hasNext)) {
			jobject pair = env->CallObjectMethod(iterator, J_Iterator_next);
			jobject key = env->CallObjectMethod(pair, J_Entry_getKey);
			jobject value = env->CallObjectMethod(pair, J_Entry_getValue);

			D_ASSERT(env->IsInstanceOf(key, J_String));
			const string &key_str = jstring_to_string(env, (jstring)key);

			D_ASSERT(env->IsInstanceOf(value, J_String));
			const string &value_str = jstring_to_string(env, (jstring)value);

			try {
				config.SetOptionByName(key_str, Value(value_str));
			} catch (Exception e) {
				throw CatalogException("Failed to set configuration option \"%s\"", key_str, e.what());
			}
		}
		bool cache_instance = database != ":memory:" && !database.empty();
		auto shared_db = instance_cache.GetOrCreateInstance(database, config, cache_instance);
		auto conn_holder = new ConnectionHolder(shared_db);

		return env->NewDirectByteBuffer(conn_holder, 0);
	} catch (exception &e) {
		env->ThrowNew(J_SQLException, e.what());
		return nullptr;
	}
	return nullptr;
}

JNIEXPORT jobject JNICALL Java_org_duckdb_DuckDBNative_duckdb_1jdbc_1connect(JNIEnv *env, jclass,
                                                                             jobject conn_ref_buf) {
	auto conn_ref = (ConnectionHolder *)env->GetDirectBufferAddress(conn_ref_buf);
	try {
		auto conn = new ConnectionHolder(conn_ref->db);
		return env->NewDirectByteBuffer(conn, 0);
	} catch (exception &e) {
		env->ThrowNew(J_SQLException, e.what());
		return nullptr;
	}
	return nullptr;
}

JNIEXPORT jstring JNICALL Java_org_duckdb_DuckDBNative_duckdb_1jdbc_1get_1schema(JNIEnv *env, jclass,
                                                                                 jobject conn_ref_buf) {
	auto conn_ref = get_connection(env, conn_ref_buf);
	if (!conn_ref) {
		return nullptr;
	}

	auto entry = ClientData::Get(*conn_ref->context).catalog_search_path->GetDefault();

	return env->NewStringUTF(entry.schema.c_str());
}

static void set_catalog_search_path(JNIEnv *env, jobject conn_ref_buf, CatalogSearchEntry search_entry) {
	auto conn_ref = get_connection(env, conn_ref_buf);
	if (!conn_ref) {
		return;
	}

	try {
		conn_ref->context->RunFunctionInTransaction([&]() {
			ClientData::Get(*conn_ref->context).catalog_search_path->Set(search_entry, CatalogSetPathType::SET_SCHEMA);
		});
	} catch (const exception &e) {
		env->ThrowNew(J_SQLException, e.what());
	}
}

JNIEXPORT void JNICALL Java_org_duckdb_DuckDBNative_duckdb_1jdbc_1set_1schema(JNIEnv *env, jclass, jobject conn_ref_buf,
                                                                              jstring schema) {
	set_catalog_search_path(env, conn_ref_buf, CatalogSearchEntry(INVALID_CATALOG, jstring_to_string(env, schema)));
}

JNIEXPORT void JNICALL Java_org_duckdb_DuckDBNative_duckdb_1jdbc_1set_1catalog(JNIEnv *env, jclass,
                                                                               jobject conn_ref_buf, jstring catalog) {
	set_catalog_search_path(env, conn_ref_buf, CatalogSearchEntry(jstring_to_string(env, catalog), DEFAULT_SCHEMA));
}

JNIEXPORT jstring JNICALL Java_org_duckdb_DuckDBNative_duckdb_1jdbc_1get_1catalog(JNIEnv *env, jclass,
                                                                                  jobject conn_ref_buf) {
	auto conn_ref = get_connection(env, conn_ref_buf);
	if (!conn_ref) {
		return nullptr;
	}

	auto entry = ClientData::Get(*conn_ref->context).catalog_search_path->GetDefault();
	if (entry.catalog == INVALID_CATALOG) {
		entry.catalog = DatabaseManager::GetDefaultDatabase(*conn_ref->context);
	}

	return env->NewStringUTF(entry.catalog.c_str());
}

JNIEXPORT void JNICALL Java_org_duckdb_DuckDBNative_duckdb_1jdbc_1set_1auto_1commit(JNIEnv *env, jclass,
                                                                                    jobject conn_ref_buf,
                                                                                    jboolean auto_commit) {
	auto conn_ref = get_connection(env, conn_ref_buf);
	if (!conn_ref) {
		return;
	}
	conn_ref->context->RunFunctionInTransaction([&]() { conn_ref->SetAutoCommit(auto_commit); });
}

JNIEXPORT jboolean JNICALL Java_org_duckdb_DuckDBNative_duckdb_1jdbc_1get_1auto_1commit(JNIEnv *env, jclass,
                                                                                        jobject conn_ref_buf) {
	auto conn_ref = get_connection(env, conn_ref_buf);
	if (!conn_ref) {
		return false;
	}
	return conn_ref->IsAutoCommit();
}

JNIEXPORT void JNICALL Java_org_duckdb_DuckDBNative_duckdb_1jdbc_1interrupt(JNIEnv *env, jclass, jobject conn_ref_buf) {
	auto conn_ref = get_connection(env, conn_ref_buf);
	if (!conn_ref) {
		return;
	}
	conn_ref->Interrupt();
}

JNIEXPORT void JNICALL Java_org_duckdb_DuckDBNative_duckdb_1jdbc_1disconnect(JNIEnv *env, jclass,
                                                                             jobject conn_ref_buf) {
	auto conn_ref = (ConnectionHolder *)env->GetDirectBufferAddress(conn_ref_buf);
	if (conn_ref) {
		delete conn_ref;
	}
}

struct StatementHolder {
	duckdb::unique_ptr<PreparedStatement> stmt;
};

#include "utf8proc_wrapper.hpp"

JNIEXPORT jobject JNICALL Java_org_duckdb_DuckDBNative_duckdb_1jdbc_1prepare(JNIEnv *env, jclass, jobject conn_ref_buf,
                                                                             jbyteArray query_j) {
	auto conn_ref = get_connection(env, conn_ref_buf);
	if (!conn_ref) {
		return nullptr;
	}

	auto query = byte_array_to_string(env, query_j);

	// invalid sql raises a parse exception
	// need to be caught and thrown via JNI
<<<<<<< HEAD
	vector<duckdb::unique_ptr<SQLStatement>> statements;
=======
	duckdb::vector<duckdb::unique_ptr<SQLStatement>> statements;
>>>>>>> da69aeaa
	try {
		statements = conn_ref->ExtractStatements(query.c_str());
	} catch (const std::exception &e) {
		env->ThrowNew(J_SQLException, e.what());
		return nullptr;
	}

	if (statements.empty()) {
		env->ThrowNew(J_SQLException, "No statements to execute.");
		return nullptr;
	}

	// if there are multiple statements, we directly execute the statements besides the last one
	// we only return the result of the last statement to the user, unless one of the previous statements fails
	for (idx_t i = 0; i + 1 < statements.size(); i++) {
		try {
			auto res = conn_ref->Query(std::move(statements[i]));
			if (res->HasError()) {
				env->ThrowNew(J_SQLException, res->GetError().c_str());
				return nullptr;
			}
		} catch (const std::exception &ex) {
			env->ThrowNew(J_SQLException, ex.what());
			return nullptr;
		}
	}

	auto stmt_ref = new StatementHolder();
	stmt_ref->stmt = conn_ref->Prepare(std::move(statements.back()));
	if (stmt_ref->stmt->HasError()) {
		string error_msg = string(stmt_ref->stmt->GetError());
		stmt_ref->stmt = nullptr;

		// No success, so it must be deleted
		delete stmt_ref;
		env->ThrowNew(J_SQLException, error_msg.c_str());

		// Just return control flow back to JVM, as an Exception is pending anyway
		return nullptr;
	}
	return env->NewDirectByteBuffer(stmt_ref, 0);
}

struct ResultHolder {
	duckdb::unique_ptr<QueryResult> res;
	duckdb::unique_ptr<DataChunk> chunk;
};

JNIEXPORT jobject JNICALL Java_org_duckdb_DuckDBNative_duckdb_1jdbc_1execute(JNIEnv *env, jclass, jobject stmt_ref_buf,
                                                                             jobjectArray params) {
	auto stmt_ref = (StatementHolder *)env->GetDirectBufferAddress(stmt_ref_buf);
	if (!stmt_ref) {
		env->ThrowNew(J_SQLException, "Invalid statement");
		return nullptr;
	}
	auto res_ref = make_uniq<ResultHolder>();
<<<<<<< HEAD
	vector<Value> duckdb_params;
=======
	duckdb::vector<Value> duckdb_params;
>>>>>>> da69aeaa

	idx_t param_len = env->GetArrayLength(params);
	if (param_len != stmt_ref->stmt->n_param) {
		env->ThrowNew(J_SQLException, "Parameter count mismatch");
		return nullptr;
	}

	if (param_len > 0) {
		for (idx_t i = 0; i < param_len; i++) {
			auto param = env->GetObjectArrayElement(params, i);
			if (param == nullptr) {
				duckdb_params.push_back(Value());
				continue;
			} else if (env->IsInstanceOf(param, J_Bool)) {
				duckdb_params.push_back(Value::BOOLEAN(env->CallBooleanMethod(param, J_Bool_booleanValue)));
				continue;
			} else if (env->IsInstanceOf(param, J_Byte)) {
				duckdb_params.push_back(Value::TINYINT(env->CallByteMethod(param, J_Byte_byteValue)));
				continue;
			} else if (env->IsInstanceOf(param, J_Short)) {
				duckdb_params.push_back(Value::SMALLINT(env->CallShortMethod(param, J_Short_shortValue)));
				continue;
			} else if (env->IsInstanceOf(param, J_Int)) {
				duckdb_params.push_back(Value::INTEGER(env->CallIntMethod(param, J_Int_intValue)));
				continue;
			} else if (env->IsInstanceOf(param, J_Long)) {
				duckdb_params.push_back(Value::BIGINT(env->CallLongMethod(param, J_Long_longValue)));
				continue;
			} else if (env->IsInstanceOf(param, J_TimestampTZ)) { // Check for subclass before superclass!
				duckdb_params.push_back(
				    Value::TIMESTAMPTZ((timestamp_t)env->CallLongMethod(param, J_TimestampTZ_getMicrosEpoch)));
				continue;
			} else if (env->IsInstanceOf(param, J_Timestamp)) {
				duckdb_params.push_back(
				    Value::TIMESTAMP((timestamp_t)env->CallLongMethod(param, J_Timestamp_getMicrosEpoch)));
				continue;
			} else if (env->IsInstanceOf(param, J_Float)) {
				duckdb_params.push_back(Value::FLOAT(env->CallFloatMethod(param, J_Float_floatValue)));
				continue;
			} else if (env->IsInstanceOf(param, J_Double)) {
				duckdb_params.push_back(Value::DOUBLE(env->CallDoubleMethod(param, J_Double_doubleValue)));
				continue;
			} else if (env->IsInstanceOf(param, J_Decimal)) {
				jint precision = env->CallIntMethod(param, J_Decimal_precision);
				jint scale = env->CallIntMethod(param, J_Decimal_scale);

				// Java BigDecimal type can have scale that exceeds the precision
				// Which our DECIMAL type does not support (assert(width >= scale))
				if (scale > precision) {
					precision = scale;
				}

				// DECIMAL scale is unsigned, so negative values are not supported
				if (scale < 0) {
					env->ThrowNew(J_SQLException, "Converting from a BigDecimal with negative scale is not supported");
					return nullptr;
				}

				if (precision <= 18) { // normal sizes -> avoid string processing
					jobject no_point_dec = env->CallObjectMethod(param, J_Decimal_scaleByPowTen, scale);
					jlong result = env->CallLongMethod(no_point_dec, J_Decimal_longValue);
					duckdb_params.push_back(Value::DECIMAL((int64_t)result, (uint8_t)precision, (uint8_t)scale));
				} else if (precision <= 38) { // larger than int64 -> get string and cast
					jobject str_val = env->CallObjectMethod(param, J_Decimal_toPlainString);
					auto *str_char = env->GetStringUTFChars((jstring)str_val, 0);
					Value val = Value(str_char);
					val = val.DefaultCastAs(LogicalType::DECIMAL(precision, scale));

					duckdb_params.push_back(val);
					env->ReleaseStringUTFChars((jstring)str_val, str_char);
				}
				continue;
			} else if (env->IsInstanceOf(param, J_String)) {
				auto param_string = jstring_to_string(env, (jstring)param);
				try {
					duckdb_params.push_back(Value(param_string));
				} catch (Exception const &e) {
					env->ThrowNew(J_SQLException, e.what());
					return nullptr;
				}
				continue;
			} else {
				env->ThrowNew(J_SQLException, "Unsupported parameter type");
				return nullptr;
			}
		}
	}

	res_ref->res = stmt_ref->stmt->Execute(duckdb_params, false);
	if (res_ref->res->HasError()) {
		string error_msg = string(res_ref->res->GetError());
		res_ref->res = nullptr;
		env->ThrowNew(J_SQLException, error_msg.c_str());
		return nullptr;
	}
	return env->NewDirectByteBuffer(res_ref.release(), 0);
}

JNIEXPORT void JNICALL Java_org_duckdb_DuckDBNative_duckdb_1jdbc_1release(JNIEnv *env, jclass, jobject stmt_ref_buf) {
	auto stmt_ref = (StatementHolder *)env->GetDirectBufferAddress(stmt_ref_buf);
	if (stmt_ref) {
		delete stmt_ref;
	}
}

JNIEXPORT void JNICALL Java_org_duckdb_DuckDBNative_duckdb_1jdbc_1free_1result(JNIEnv *env, jclass,
                                                                               jobject res_ref_buf) {
	auto res_ref = (ResultHolder *)env->GetDirectBufferAddress(res_ref_buf);
	if (res_ref) {
		delete res_ref;
	}
}

static std::string type_to_jduckdb_type(LogicalType logical_type) {
	switch (logical_type.id()) {
	case LogicalTypeId::DECIMAL: {

		uint8_t width = 0;
		uint8_t scale = 0;
		logical_type.GetDecimalProperties(width, scale);
		std::string width_scale = std::to_string(width) + std::string(";") + std::to_string(scale);

		auto physical_type = logical_type.InternalType();
		switch (physical_type) {
		case PhysicalType::INT16: {
			string res = std::string("DECIMAL16;") + width_scale;
			return res;
		}
		case PhysicalType::INT32: {
			string res = std::string("DECIMAL32;") + width_scale;
			return res;
		}
		case PhysicalType::INT64: {
			string res = std::string("DECIMAL64;") + width_scale;
			return res;
		}
		case PhysicalType::INT128: {
			string res = std::string("DECIMAL128;") + width_scale;
			return res;
		}
		default:
			return std::string("no physical type found");
		}
	} break;
	default:
		return logical_type.ToString();
	}
}

JNIEXPORT jobject JNICALL Java_org_duckdb_DuckDBNative_duckdb_1jdbc_1meta(JNIEnv *env, jclass, jobject stmt_ref_buf) {

	auto stmt_ref = (StatementHolder *)env->GetDirectBufferAddress(stmt_ref_buf);
	if (!stmt_ref || !stmt_ref->stmt || stmt_ref->stmt->HasError()) {
		env->ThrowNew(J_SQLException, "Invalid statement");
		return nullptr;
	}

	auto column_count = stmt_ref->stmt->ColumnCount();
	auto &names = stmt_ref->stmt->GetNames();
	auto &types = stmt_ref->stmt->GetTypes();

	auto name_array = env->NewObjectArray(column_count, J_String, nullptr);
	auto type_array = env->NewObjectArray(column_count, J_String, nullptr);
	auto type_detail_array = env->NewObjectArray(column_count, J_String, nullptr);

	for (idx_t col_idx = 0; col_idx < column_count; col_idx++) {
		std::string col_name;
		if (types[col_idx].id() == LogicalTypeId::ENUM) {
			col_name = "ENUM";
		} else {
			col_name = types[col_idx].ToString();
		}

		env->SetObjectArrayElement(name_array, col_idx,
		                           decode_charbuffer_to_jstring(env, names[col_idx].c_str(), names[col_idx].length()));
		env->SetObjectArrayElement(type_array, col_idx, env->NewStringUTF(col_name.c_str()));
		env->SetObjectArrayElement(type_detail_array, col_idx,
		                           env->NewStringUTF(type_to_jduckdb_type(types[col_idx]).c_str()));
	}

	auto return_type =
	    env->NewStringUTF(StatementReturnTypeToString(stmt_ref->stmt->GetStatementProperties().return_type).c_str());

	return env->NewObject(J_DuckResultSetMeta, J_DuckResultSetMeta_init, stmt_ref->stmt->n_param, column_count,
	                      name_array, type_array, type_detail_array, return_type);
}

jobject ProcessVector(JNIEnv *env, Connection *conn_ref, Vector &vec, idx_t row_count);

JNIEXPORT jobjectArray JNICALL Java_org_duckdb_DuckDBNative_duckdb_1jdbc_1fetch(JNIEnv *env, jclass,
                                                                                jobject res_ref_buf,
                                                                                jobject conn_ref_buf) {
	auto res_ref = (ResultHolder *)env->GetDirectBufferAddress(res_ref_buf);
	if (!res_ref || !res_ref->res || res_ref->res->HasError()) {
		env->ThrowNew(J_SQLException, "Invalid result set");
		return nullptr;
	}

	auto conn_ref = get_connection(env, conn_ref_buf);
	if (conn_ref == nullptr) {
		return nullptr;
	}

	res_ref->chunk = res_ref->res->Fetch();
	if (!res_ref->chunk) {
		res_ref->chunk = make_uniq<DataChunk>();
	}
	auto row_count = res_ref->chunk->size();
	auto vec_array = (jobjectArray)env->NewObjectArray(res_ref->chunk->ColumnCount(), J_DuckVector, nullptr);

	for (idx_t col_idx = 0; col_idx < res_ref->chunk->ColumnCount(); col_idx++) {
		auto &vec = res_ref->chunk->data[col_idx];

		auto jvec = ProcessVector(env, conn_ref, vec, row_count);

		env->SetObjectArrayElement(vec_array, col_idx, jvec);
	}

	return vec_array;
}
jobject ProcessVector(JNIEnv *env, Connection *conn_ref, Vector &vec, idx_t row_count) {
	auto type_str = env->NewStringUTF(type_to_jduckdb_type(vec.GetType()).c_str());
	// construct nullmask
	auto null_array = env->NewBooleanArray(row_count);
	jboolean *null_unique_array = env->GetBooleanArrayElements(null_array, nullptr);
	for (idx_t row_idx = 0; row_idx < row_count; row_idx++) {
		null_unique_array[row_idx] = FlatVector::IsNull(vec, row_idx);
	}
	env->ReleaseBooleanArrayElements(null_array, null_unique_array, 0);

	auto jvec = env->NewObject(J_DuckVector, J_DuckVector_init, type_str, (int)row_count, null_array);

	jobject constlen_data = nullptr;
	jobjectArray varlen_data = nullptr;

	switch (vec.GetType().id()) {
	case LogicalTypeId::BOOLEAN:
		constlen_data = env->NewDirectByteBuffer(FlatVector::GetData(vec), row_count * sizeof(bool));
		break;
	case LogicalTypeId::TINYINT:
		constlen_data = env->NewDirectByteBuffer(FlatVector::GetData(vec), row_count * sizeof(int8_t));
		break;
	case LogicalTypeId::SMALLINT:
		constlen_data = env->NewDirectByteBuffer(FlatVector::GetData(vec), row_count * sizeof(int16_t));
		break;
	case LogicalTypeId::INTEGER:
		constlen_data = env->NewDirectByteBuffer(FlatVector::GetData(vec), row_count * sizeof(int32_t));
		break;
	case LogicalTypeId::BIGINT:
		constlen_data = env->NewDirectByteBuffer(FlatVector::GetData(vec), row_count * sizeof(int64_t));
		break;
	case LogicalTypeId::UTINYINT:
		constlen_data = env->NewDirectByteBuffer(FlatVector::GetData(vec), row_count * sizeof(uint8_t));
		break;
	case LogicalTypeId::USMALLINT:
		constlen_data = env->NewDirectByteBuffer(FlatVector::GetData(vec), row_count * sizeof(uint16_t));
		break;
	case LogicalTypeId::UINTEGER:
		constlen_data = env->NewDirectByteBuffer(FlatVector::GetData(vec), row_count * sizeof(uint32_t));
		break;
	case LogicalTypeId::UBIGINT:
		constlen_data = env->NewDirectByteBuffer(FlatVector::GetData(vec), row_count * sizeof(uint64_t));
		break;
	case LogicalTypeId::HUGEINT:
		constlen_data = env->NewDirectByteBuffer(FlatVector::GetData(vec), row_count * sizeof(hugeint_t));
		break;
	case LogicalTypeId::FLOAT:
		constlen_data = env->NewDirectByteBuffer(FlatVector::GetData(vec), row_count * sizeof(float));
		break;
	case LogicalTypeId::DECIMAL: {
		auto physical_type = vec.GetType().InternalType();

		switch (physical_type) {
		case PhysicalType::INT16:
			constlen_data = env->NewDirectByteBuffer(FlatVector::GetData(vec), row_count * sizeof(int16_t));
			break;
		case PhysicalType::INT32:
			constlen_data = env->NewDirectByteBuffer(FlatVector::GetData(vec), row_count * sizeof(int32_t));
			break;
		case PhysicalType::INT64:
			constlen_data = env->NewDirectByteBuffer(FlatVector::GetData(vec), row_count * sizeof(int64_t));
			break;
		case PhysicalType::INT128:
			constlen_data = env->NewDirectByteBuffer(FlatVector::GetData(vec), row_count * sizeof(hugeint_t));
			break;
		default:
			throw InternalException("Unimplemented physical type for decimal");
		}
		break;
	}
	case LogicalTypeId::DOUBLE:
		constlen_data = env->NewDirectByteBuffer(FlatVector::GetData(vec), row_count * sizeof(double));
		break;
	case LogicalTypeId::TIME_TZ:
	case LogicalTypeId::TIMESTAMP_SEC:
	case LogicalTypeId::TIMESTAMP_MS:
	case LogicalTypeId::TIMESTAMP:
	case LogicalTypeId::TIMESTAMP_NS:
	case LogicalTypeId::TIMESTAMP_TZ:
		constlen_data = env->NewDirectByteBuffer(FlatVector::GetData(vec), row_count * sizeof(timestamp_t));
		break;
	case LogicalTypeId::ENUM:
		varlen_data = env->NewObjectArray(row_count, J_String, nullptr);
		for (idx_t row_idx = 0; row_idx < row_count; row_idx++) {
			if (FlatVector::IsNull(vec, row_idx)) {
				continue;
			}
			auto d_str = vec.GetValue(row_idx).ToString();
			jstring j_str = env->NewStringUTF(d_str.c_str());
			env->SetObjectArrayElement(varlen_data, row_idx, j_str);
		}
		break;
	case LogicalTypeId::BLOB:
		varlen_data = env->NewObjectArray(row_count, J_ByteBuffer, nullptr);

		for (idx_t row_idx = 0; row_idx < row_count; row_idx++) {
			if (FlatVector::IsNull(vec, row_idx)) {
				continue;
			}
			auto &d_str = ((string_t *)FlatVector::GetData(vec))[row_idx];
			auto j_obj = env->NewDirectByteBuffer((void *)d_str.GetData(), d_str.GetSize());
			env->SetObjectArrayElement(varlen_data, row_idx, j_obj);
		}
		break;
	case LogicalTypeId::UUID:
		constlen_data = env->NewDirectByteBuffer(FlatVector::GetData(vec), row_count * sizeof(hugeint_t));
		break;
	case LogicalTypeId::LIST: {
		varlen_data = env->NewObjectArray(row_count, J_DuckArray, nullptr);

		auto list_entries = FlatVector::GetData<list_entry_t>(vec);

		auto list_size = ListVector::GetListSize(vec);
		auto &list_vector = ListVector::GetEntry(vec);
		auto j_vec = ProcessVector(env, conn_ref, list_vector, list_size);

		for (idx_t row_idx = 0; row_idx < row_count; row_idx++) {
			if (FlatVector::IsNull(vec, row_idx)) {
				continue;
			}

			auto offset = list_entries[row_idx].offset;
			auto limit = list_entries[row_idx].length;

			auto j_obj = env->NewObject(J_DuckArray, J_DuckArray_init, j_vec, offset, limit);

			env->SetObjectArrayElement(varlen_data, row_idx, j_obj);
		}
		break;
	}
	default: {
		Vector string_vec(LogicalType::VARCHAR);
		VectorOperations::Cast(*conn_ref->context, vec, string_vec, row_count);
		vec.ReferenceAndSetType(string_vec);
		// fall through on purpose
	}
	case LogicalTypeId::VARCHAR:
		varlen_data = env->NewObjectArray(row_count, J_String, nullptr);
		for (idx_t row_idx = 0; row_idx < row_count; row_idx++) {
			if (FlatVector::IsNull(vec, row_idx)) {
				continue;
			}
			auto d_str = ((string_t *)FlatVector::GetData(vec))[row_idx];
			auto j_str = decode_charbuffer_to_jstring(env, d_str.GetData(), d_str.GetSize());
			env->SetObjectArrayElement(varlen_data, row_idx, j_str);
		}
		break;
	}

	env->SetObjectField(jvec, J_DuckVector_constlen, constlen_data);
	env->SetObjectField(jvec, J_DuckVector_varlen, varlen_data);

	return jvec;
}

JNIEXPORT jint JNICALL Java_org_duckdb_DuckDBNative_duckdb_1jdbc_1fetch_1size(JNIEnv *, jclass) {
	return STANDARD_VECTOR_SIZE;
}

JNIEXPORT jobject JNICALL Java_org_duckdb_DuckDBNative_duckdb_1jdbc_1create_1appender(JNIEnv *env, jclass,
                                                                                      jobject conn_ref_buf,
                                                                                      jbyteArray schema_name_j,
                                                                                      jbyteArray table_name_j) {

	auto conn_ref = get_connection(env, conn_ref_buf);
	if (!conn_ref) {
		return nullptr;
	}
	auto schema_name = byte_array_to_string(env, schema_name_j);
	auto table_name = byte_array_to_string(env, table_name_j);
	try {
		auto appender = new Appender(*conn_ref, schema_name, table_name);
		return env->NewDirectByteBuffer(appender, 0);
	} catch (exception &e) {
		env->ThrowNew(J_SQLException, e.what());
		return nullptr;
	}
	return nullptr;
}

static Appender *get_appender(JNIEnv *env, jobject appender_ref_buf) {
	auto appender_ref = (Appender *)env->GetDirectBufferAddress(appender_ref_buf);
	if (!appender_ref) {
		env->ThrowNew(J_SQLException, "Invalid appender");
		return nullptr;
	}
	return appender_ref;
}

JNIEXPORT void JNICALL Java_org_duckdb_DuckDBNative_duckdb_1jdbc_1appender_1begin_1row(JNIEnv *env, jclass,
                                                                                       jobject appender_ref_buf) {
	try {
		get_appender(env, appender_ref_buf)->BeginRow();
	} catch (exception &e) {
		env->ThrowNew(J_SQLException, e.what());
		return;
	}
}

JNIEXPORT void JNICALL Java_org_duckdb_DuckDBNative_duckdb_1jdbc_1appender_1end_1row(JNIEnv *env, jclass,
                                                                                     jobject appender_ref_buf) {
	try {
		get_appender(env, appender_ref_buf)->EndRow();
	} catch (exception &e) {
		env->ThrowNew(J_SQLException, e.what());
		return;
	}
}

JNIEXPORT void JNICALL Java_org_duckdb_DuckDBNative_duckdb_1jdbc_1appender_1flush(JNIEnv *env, jclass,
                                                                                  jobject appender_ref_buf) {
	try {
		get_appender(env, appender_ref_buf)->Flush();
	} catch (exception &e) {
		env->ThrowNew(J_SQLException, e.what());
		return;
	}
}

JNIEXPORT void JNICALL Java_org_duckdb_DuckDBNative_duckdb_1jdbc_1appender_1close(JNIEnv *env, jclass,
                                                                                  jobject appender_ref_buf) {
	try {
		auto appender = get_appender(env, appender_ref_buf);
		appender->Close();
		delete appender;
	} catch (exception &e) {
		env->ThrowNew(J_SQLException, e.what());
		return;
	}
}

JNIEXPORT void JNICALL Java_org_duckdb_DuckDBNative_duckdb_1jdbc_1appender_1append_1boolean(JNIEnv *env, jclass,
                                                                                            jobject appender_ref_buf,
                                                                                            jboolean value) {
	try {
		get_appender(env, appender_ref_buf)->Append((bool)value);
	} catch (exception &e) {
		env->ThrowNew(J_SQLException, e.what());
		return;
	}
}

JNIEXPORT void JNICALL Java_org_duckdb_DuckDBNative_duckdb_1jdbc_1appender_1append_1byte(JNIEnv *env, jclass,
                                                                                         jobject appender_ref_buf,
                                                                                         jbyte value) {
	try {
		get_appender(env, appender_ref_buf)->Append((int8_t)value);
	} catch (exception &e) {
		env->ThrowNew(J_SQLException, e.what());
		return;
	}
}

JNIEXPORT void JNICALL Java_org_duckdb_DuckDBNative_duckdb_1jdbc_1appender_1append_1short(JNIEnv *env, jclass,
                                                                                          jobject appender_ref_buf,
                                                                                          jshort value) {
	try {
		get_appender(env, appender_ref_buf)->Append((int16_t)value);
	} catch (exception &e) {
		env->ThrowNew(J_SQLException, e.what());
		return;
	}
}

JNIEXPORT void JNICALL Java_org_duckdb_DuckDBNative_duckdb_1jdbc_1appender_1append_1int(JNIEnv *env, jclass,
                                                                                        jobject appender_ref_buf,
                                                                                        jint value) {
	try {
		get_appender(env, appender_ref_buf)->Append((int32_t)value);
	} catch (exception &e) {
		env->ThrowNew(J_SQLException, e.what());
		return;
	}
}

JNIEXPORT void JNICALL Java_org_duckdb_DuckDBNative_duckdb_1jdbc_1appender_1append_1long(JNIEnv *env, jclass,
                                                                                         jobject appender_ref_buf,
                                                                                         jlong value) {
	try {
		get_appender(env, appender_ref_buf)->Append((int64_t)value);
	} catch (exception &e) {
		env->ThrowNew(J_SQLException, e.what());
		return;
	}
}

JNIEXPORT void JNICALL Java_org_duckdb_DuckDBNative_duckdb_1jdbc_1appender_1append_1float(JNIEnv *env, jclass,
                                                                                          jobject appender_ref_buf,
                                                                                          jfloat value) {
	try {
		get_appender(env, appender_ref_buf)->Append((float)value);
	} catch (exception &e) {
		env->ThrowNew(J_SQLException, e.what());
		return;
	}
}

JNIEXPORT void JNICALL Java_org_duckdb_DuckDBNative_duckdb_1jdbc_1appender_1append_1double(JNIEnv *env, jclass,
                                                                                           jobject appender_ref_buf,
                                                                                           jdouble value) {
	try {
		get_appender(env, appender_ref_buf)->Append((double)value);
	} catch (exception &e) {
		env->ThrowNew(J_SQLException, e.what());
		return;
	}
}

JNIEXPORT void JNICALL Java_org_duckdb_DuckDBNative_duckdb_1jdbc_1appender_1append_1string(JNIEnv *env, jclass,
                                                                                           jobject appender_ref_buf,
                                                                                           jbyteArray value) {
	try {
		if (env->IsSameObject(value, NULL)) {
			get_appender(env, appender_ref_buf)->Append<std::nullptr_t>(nullptr);
			return;
		}

		auto string_value = byte_array_to_string(env, value);
		get_appender(env, appender_ref_buf)->Append(string_value.c_str());
	} catch (exception &e) {
		env->ThrowNew(J_SQLException, e.what());
		return;
	}
}

JNIEXPORT void JNICALL Java_org_duckdb_DuckDBNative_duckdb_1jdbc_1appender_1append_1null(JNIEnv *env, jclass,
                                                                                         jobject appender_ref_buf) {
	try {
		get_appender(env, appender_ref_buf)->Append<std::nullptr_t>(nullptr);
		return;
	} catch (exception &e) {
		env->ThrowNew(J_SQLException, e.what());
		return;
	}
}

JNIEXPORT jlong JNICALL Java_org_duckdb_DuckDBNative_duckdb_1jdbc_1arrow_1stream(JNIEnv *env, jclass,
                                                                                 jobject res_ref_buf,
                                                                                 jlong batch_size) {

	auto res_ref = (ResultHolder *)env->GetDirectBufferAddress(res_ref_buf);
	if (!res_ref || !res_ref->res || res_ref->res->HasError()) {
		env->ThrowNew(J_SQLException, "Invalid result set");
		return 0;
	}

	try {
		auto wrapper = new ResultArrowArrayStreamWrapper(std::move(res_ref->res), batch_size);
		return (jlong)&wrapper->stream;
	} catch (const exception &e) {
		env->ThrowNew(J_SQLException, e.what());
		return 0;
	}
}

class JavaArrowTabularStreamFactory {
public:
	JavaArrowTabularStreamFactory(ArrowArrayStream *stream_ptr_p) : stream_ptr(stream_ptr_p) {};

	static duckdb::unique_ptr<ArrowArrayStreamWrapper> Produce(uintptr_t factory_p, ArrowStreamParameters &parameters) {

		auto factory = (JavaArrowTabularStreamFactory *)factory_p;
		if (!factory->stream_ptr->release) {
			throw InvalidInputException("This stream has been released");
		}
		auto res = make_uniq<ArrowArrayStreamWrapper>();
		res->arrow_array_stream = *factory->stream_ptr;
		factory->stream_ptr->release = nullptr;
		return res;
	}

	static void GetSchema(uintptr_t factory_p, ArrowSchemaWrapper &schema) {
		auto factory = (JavaArrowTabularStreamFactory *)factory_p;
		auto stream_ptr = factory->stream_ptr;
		if (!stream_ptr->release) {
			throw InvalidInputException("This stream has been released");
		}
		stream_ptr->get_schema(stream_ptr, &schema.arrow_schema);
		auto error = stream_ptr->get_last_error(stream_ptr);
		if (error != nullptr) {
			throw InvalidInputException(error);
		}
	}

	ArrowArrayStream *stream_ptr;
};

JNIEXPORT void JNICALL Java_org_duckdb_DuckDBNative_duckdb_1jdbc_1arrow_1register(JNIEnv *env, jclass,
                                                                                  jobject conn_ref_buf,
                                                                                  jlong arrow_array_stream_pointer,
                                                                                  jbyteArray name_j) {

	auto conn = get_connection(env, conn_ref_buf);
	if (conn == nullptr) {
		return;
	}
	auto name = byte_array_to_string(env, name_j);

	auto arrow_array_stream = (ArrowArrayStream *)(uintptr_t)arrow_array_stream_pointer;

	try {
		auto factory = new JavaArrowTabularStreamFactory(arrow_array_stream);
		duckdb::vector<Value> parameters;
		parameters.push_back(Value::POINTER((uintptr_t)factory));
		parameters.push_back(Value::POINTER((uintptr_t)JavaArrowTabularStreamFactory::Produce));
		parameters.push_back(Value::POINTER((uintptr_t)JavaArrowTabularStreamFactory::GetSchema));
		conn->TableFunction("arrow_scan_dumb", parameters)->CreateView(name, true, true);
	} catch (const exception &e) {
		env->ThrowNew(J_SQLException, e.what());
	}
}

JNIEXPORT void JNICALL Java_org_duckdb_DuckDBNative_duckdb_1jdbc_1create_1extension_1type(JNIEnv *env, jclass,
                                                                                          jobject conn_buf) {

	auto connection = get_connection(env, conn_buf);
	if (!connection) {
		return;
	}

	connection->BeginTransaction();

	child_list_t<LogicalType> children = {{"hello", LogicalType::VARCHAR}, {"world", LogicalType::VARCHAR}};
	auto id = LogicalType::STRUCT(children);
	auto type_name = "test_type";
	id.SetAlias(type_name);
	CreateTypeInfo info(type_name, id);

	auto &catalog_name = DatabaseManager::GetDefaultDatabase(*connection->context);
	auto &catalog = Catalog::GetCatalog(*connection->context, catalog_name);
	catalog.CreateType(*connection->context, info);

	connection->Commit();
}<|MERGE_RESOLUTION|>--- conflicted
+++ resolved
@@ -450,11 +450,7 @@
 
 	// invalid sql raises a parse exception
 	// need to be caught and thrown via JNI
-<<<<<<< HEAD
-	vector<duckdb::unique_ptr<SQLStatement>> statements;
-=======
 	duckdb::vector<duckdb::unique_ptr<SQLStatement>> statements;
->>>>>>> da69aeaa
 	try {
 		statements = conn_ref->ExtractStatements(query.c_str());
 	} catch (const std::exception &e) {
@@ -511,11 +507,7 @@
 		return nullptr;
 	}
 	auto res_ref = make_uniq<ResultHolder>();
-<<<<<<< HEAD
-	vector<Value> duckdb_params;
-=======
 	duckdb::vector<Value> duckdb_params;
->>>>>>> da69aeaa
 
 	idx_t param_len = env->GetArrayLength(params);
 	if (param_len != stmt_ref->stmt->n_param) {

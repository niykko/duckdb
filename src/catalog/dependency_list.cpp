#include "duckdb/catalog/dependency_list.hpp"
#include "duckdb/catalog/catalog_entry.hpp"
#include "duckdb/catalog/catalog.hpp"

namespace duckdb {

void DependencyList::AddDependency(CatalogEntry &entry) {
	if (entry.internal) {
		return;
	}
	set.insert(entry);
}

<<<<<<< HEAD
void DependencyList::VerifyDependencies(Catalog *catalog, const string &name) {
	for (auto &dep : set) {
		if (dep->catalog != catalog) {
			throw DependencyException(
			    "Error adding dependency for object \"%s\" - dependency \"%s\" is in catalog "
			    "\"%s\", which does not match the catalog \"%s\".\nCross catalog dependencies are not supported.",
			    name, dep->name, dep->catalog->GetName(), catalog->GetName());
=======
void DependencyList::VerifyDependencies(Catalog &catalog, const string &name) {
	for (auto &dep_entry : set) {
		auto &dep = dep_entry.get();
		if (&dep.ParentCatalog() != &catalog) {
			throw DependencyException(
			    "Error adding dependency for object \"%s\" - dependency \"%s\" is in catalog "
			    "\"%s\", which does not match the catalog \"%s\".\nCross catalog dependencies are not supported.",
			    name, dep.name, dep.ParentCatalog().GetName(), catalog.GetName());
>>>>>>> da69aeaa
		}
	}
}

} // namespace duckdb<|MERGE_RESOLUTION|>--- conflicted
+++ resolved
@@ -11,15 +11,6 @@
 	set.insert(entry);
 }
 
-<<<<<<< HEAD
-void DependencyList::VerifyDependencies(Catalog *catalog, const string &name) {
-	for (auto &dep : set) {
-		if (dep->catalog != catalog) {
-			throw DependencyException(
-			    "Error adding dependency for object \"%s\" - dependency \"%s\" is in catalog "
-			    "\"%s\", which does not match the catalog \"%s\".\nCross catalog dependencies are not supported.",
-			    name, dep->name, dep->catalog->GetName(), catalog->GetName());
-=======
 void DependencyList::VerifyDependencies(Catalog &catalog, const string &name) {
 	for (auto &dep_entry : set) {
 		auto &dep = dep_entry.get();
@@ -28,7 +19,6 @@
 			    "Error adding dependency for object \"%s\" - dependency \"%s\" is in catalog "
 			    "\"%s\", which does not match the catalog \"%s\".\nCross catalog dependencies are not supported.",
 			    name, dep.name, dep.ParentCatalog().GetName(), catalog.GetName());
->>>>>>> da69aeaa
 		}
 	}
 }

--- conflicted
+++ resolved
@@ -49,12 +49,8 @@
                                            DataChunk &payload, const vector<idx_t> &filter) {
 	// If this is false, a single AddChunk would overflow the max capacity
 	D_ASSERT(list.empty() || groups.size() <= list.back()->MaxCapacity());
-<<<<<<< HEAD
-	if (list.empty() || list.back()->Count() + groups.size() > list.back()->MaxCapacity()) {
-=======
-	if (list.empty() || list.back()->Size() + groups.size() >= list.back()->MaxCapacity()) {
+	if (list.empty() || list.back()->Count() + groups.size() >= list.back()->MaxCapacity()) {
 		idx_t new_capacity = GroupedAggregateHashTable::InitialCapacity();
->>>>>>> 4be6bdb5
 		if (!list.empty()) {
 			new_capacity = list.back()->Capacity();
 			// early release first part of ht and prevent adding of more data

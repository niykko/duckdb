#include "duckdb/optimizer/optimizer.hpp"

#include "duckdb/execution/column_binding_resolver.hpp"
#include "duckdb/main/client_context.hpp"
#include "duckdb/main/config.hpp"
#include "duckdb/main/query_profiler.hpp"
#include "duckdb/optimizer/build_probe_side_optimizer.hpp"
#include "duckdb/optimizer/column_lifetime_analyzer.hpp"
#include "duckdb/optimizer/common_aggregate_optimizer.hpp"
#include "duckdb/optimizer/compressed_materialization.hpp"
#include "duckdb/optimizer/cse_optimizer.hpp"
#include "duckdb/optimizer/deliminator.hpp"
#include "duckdb/optimizer/expression_heuristics.hpp"
#include "duckdb/optimizer/filter_pullup.hpp"
#include "duckdb/optimizer/filter_pushdown.hpp"
#include "duckdb/optimizer/in_clause_rewriter.hpp"
#include "duckdb/optimizer/join_order/join_order_optimizer.hpp"
#include "duckdb/optimizer/regex_range_filter.hpp"
#include "duckdb/optimizer/remove_duplicate_groups.hpp"
#include "duckdb/optimizer/remove_unused_columns.hpp"
#include "duckdb/optimizer/rule/equal_or_null_simplification.hpp"
#include "duckdb/optimizer/rule/in_clause_simplification.hpp"
#include "duckdb/optimizer/rule/list.hpp"
#include "duckdb/optimizer/statistics_propagator.hpp"
#include "duckdb/optimizer/topn_optimizer.hpp"
#include "duckdb/optimizer/unnest_rewriter.hpp"
#include "duckdb/planner/binder.hpp"
#include "duckdb/planner/planner.hpp"

namespace duckdb {

Optimizer::Optimizer(Binder &binder, ClientContext &context) : context(context), binder(binder), rewriter(context) {
	rewriter.rules.push_back(make_uniq<ConstantFoldingRule>(rewriter));
	rewriter.rules.push_back(make_uniq<DistributivityRule>(rewriter));
	rewriter.rules.push_back(make_uniq<ArithmeticSimplificationRule>(rewriter));
	rewriter.rules.push_back(make_uniq<CaseSimplificationRule>(rewriter));
	rewriter.rules.push_back(make_uniq<ConjunctionSimplificationRule>(rewriter));
	rewriter.rules.push_back(make_uniq<DatePartSimplificationRule>(rewriter));
	rewriter.rules.push_back(make_uniq<ComparisonSimplificationRule>(rewriter));
	rewriter.rules.push_back(make_uniq<InClauseSimplificationRule>(rewriter));
	rewriter.rules.push_back(make_uniq<EqualOrNullSimplification>(rewriter));
	rewriter.rules.push_back(make_uniq<MoveConstantsRule>(rewriter));
	rewriter.rules.push_back(make_uniq<LikeOptimizationRule>(rewriter));
	rewriter.rules.push_back(make_uniq<OrderedAggregateOptimizer>(rewriter));
	rewriter.rules.push_back(make_uniq<RegexOptimizationRule>(rewriter));
	rewriter.rules.push_back(make_uniq<EmptyNeedleRemovalRule>(rewriter));
	rewriter.rules.push_back(make_uniq<EnumComparisonRule>(rewriter));

#ifdef DEBUG
	for (auto &rule : rewriter.rules) {
		// root not defined in rule
		D_ASSERT(rule->root);
	}
#endif
}

ClientContext &Optimizer::GetContext() {
	return context;
}

void Optimizer::RunOptimizer(OptimizerType type, const std::function<void()> &callback) {
	auto &config = DBConfig::GetConfig(context);
	if (config.options.disabled_optimizers.find(type) != config.options.disabled_optimizers.end()) {
		// optimizer is marked as disabled: skip
		return;
	}
	auto &profiler = QueryProfiler::Get(context);
	profiler.StartPhase(OptimizerTypeToString(type));
	callback();
	profiler.EndPhase();
	if (plan) {
		Verify(*plan);
	}
}

void Optimizer::Verify(LogicalOperator &op) {
	ColumnBindingResolver::Verify(op);
}

unique_ptr<LogicalOperator> Optimizer::Optimize(unique_ptr<LogicalOperator> plan_p) {
	Verify(*plan_p);

	switch (plan_p->type) {
	case LogicalOperatorType::LOGICAL_TRANSACTION:
		return plan_p; // skip optimizing simple & often-occurring plans unaffected by rewrites
	default:
		break;
	}

	this->plan = std::move(plan_p);
	// first we perform expression rewrites using the ExpressionRewriter
	// this does not change the logical plan structure, but only simplifies the expression trees
	RunOptimizer(OptimizerType::EXPRESSION_REWRITER, [&]() { rewriter.VisitOperator(*plan); });

	// perform filter pullup
	RunOptimizer(OptimizerType::FILTER_PULLUP, [&]() {
		FilterPullup filter_pullup;
		plan = filter_pullup.Rewrite(std::move(plan));
	});

	// perform filter pushdown
	RunOptimizer(OptimizerType::FILTER_PUSHDOWN, [&]() {
		FilterPushdown filter_pushdown(*this);
		plan = filter_pushdown.Rewrite(std::move(plan));
	});

	RunOptimizer(OptimizerType::REGEX_RANGE, [&]() {
		RegexRangeFilter regex_opt;
		plan = regex_opt.Rewrite(std::move(plan));
	});

	RunOptimizer(OptimizerType::IN_CLAUSE, [&]() {
		InClauseRewriter ic_rewriter(context, *this);
		plan = ic_rewriter.Rewrite(std::move(plan));
	});

	// removes any redundant DelimGets/DelimJoins
	RunOptimizer(OptimizerType::DELIMINATOR, [&]() {
		Deliminator deliminator;
		plan = deliminator.Optimize(std::move(plan));
	});

	// then we perform the join ordering optimization
	// this also rewrites cross products + filters into joins and performs filter pushdowns
	RunOptimizer(OptimizerType::JOIN_ORDER, [&]() {
		JoinOrderOptimizer optimizer(context);
		plan = optimizer.Optimize(std::move(plan));
	});

	// rewrites UNNESTs in DelimJoins by moving them to the projection
	RunOptimizer(OptimizerType::UNNEST_REWRITER, [&]() {
		UnnestRewriter unnest_rewriter;
		plan = unnest_rewriter.Optimize(std::move(plan));
	});

	// removes unused columns
	RunOptimizer(OptimizerType::UNUSED_COLUMNS, [&]() {
		RemoveUnusedColumns unused(binder, context, true);
		unused.VisitOperator(*plan);
	});

	// Remove duplicate groups from aggregates
	RunOptimizer(OptimizerType::DUPLICATE_GROUPS, [&]() {
		RemoveDuplicateGroups remove;
		remove.VisitOperator(*plan);
	});

	// then we extract common subexpressions inside the different operators
	RunOptimizer(OptimizerType::COMMON_SUBEXPRESSIONS, [&]() {
		CommonSubExpressionOptimizer cse_optimizer(binder);
		cse_optimizer.VisitOperator(*plan);
	});

	// Once we know the column lifetime, we have more information regarding
	// what relations should be the build side/probe side.
	RunOptimizer(OptimizerType::BUILD_SIDE_PROBE_SIDE, [&]() {
<<<<<<< HEAD
		vector<ColumnBinding> updating_columns;
		if (plan->type == LogicalOperatorType::LOGICAL_UPDATE) {
			auto child = plan->children[0].get();
			D_ASSERT(child->type == LogicalOperatorType::LOGICAL_PROJECTION);
			while (child->type != LogicalOperatorType::LOGICAL_PROJECTION) {
				D_ASSERT(child->children.size() == 1);
				child = child->children[0].get();
			}
			updating_columns = child->GetColumnBindings();
		}
		BuildProbeSideOptimizer build_probe_side_optimizer(context, updating_columns);
=======
		BuildProbeSideOptimizer build_probe_side_optimizer(context, *plan);
>>>>>>> f2640949
		build_probe_side_optimizer.VisitOperator(*plan);
	});

	// creates projection maps so unused columns are projected out early
	RunOptimizer(OptimizerType::COLUMN_LIFETIME, [&]() {
		ColumnLifetimeAnalyzer column_lifetime(true);
		column_lifetime.VisitOperator(*plan);
	});

	// perform statistics propagation
	column_binding_map_t<unique_ptr<BaseStatistics>> statistics_map;
	RunOptimizer(OptimizerType::STATISTICS_PROPAGATION, [&]() {
		StatisticsPropagator propagator(*this);
		propagator.PropagateStatistics(plan);
		statistics_map = propagator.GetStatisticsMap();
	});

	// remove duplicate aggregates
	RunOptimizer(OptimizerType::COMMON_AGGREGATE, [&]() {
		CommonAggregateOptimizer common_aggregate;
		common_aggregate.VisitOperator(*plan);
	});

	// creates projection maps so unused columns are projected out early
	RunOptimizer(OptimizerType::COLUMN_LIFETIME, [&]() {
		ColumnLifetimeAnalyzer column_lifetime(true);
		column_lifetime.VisitOperator(*plan);
	});

	// compress data based on statistics for materializing operators
	RunOptimizer(OptimizerType::COMPRESSED_MATERIALIZATION, [&]() {
		CompressedMaterialization compressed_materialization(context, binder, std::move(statistics_map));
		compressed_materialization.Compress(plan);
	});

	// transform ORDER BY + LIMIT to TopN
	RunOptimizer(OptimizerType::TOP_N, [&]() {
		TopN topn;
		plan = topn.Optimize(std::move(plan));
	});

	// apply simple expression heuristics to get an initial reordering
	RunOptimizer(OptimizerType::REORDER_FILTER, [&]() {
		ExpressionHeuristics expression_heuristics(*this);
		plan = expression_heuristics.Rewrite(std::move(plan));
	});

	for (auto &optimizer_extension : DBConfig::GetConfig(context).optimizer_extensions) {
		RunOptimizer(OptimizerType::EXTENSION, [&]() {
			optimizer_extension.optimize_function(context, optimizer_extension.optimizer_info.get(), plan);
		});
	}

	Planner::VerifyPlan(context, plan);

	return std::move(plan);
}

} // namespace duckdb<|MERGE_RESOLUTION|>--- conflicted
+++ resolved
@@ -154,21 +154,7 @@
 	// Once we know the column lifetime, we have more information regarding
 	// what relations should be the build side/probe side.
 	RunOptimizer(OptimizerType::BUILD_SIDE_PROBE_SIDE, [&]() {
-<<<<<<< HEAD
-		vector<ColumnBinding> updating_columns;
-		if (plan->type == LogicalOperatorType::LOGICAL_UPDATE) {
-			auto child = plan->children[0].get();
-			D_ASSERT(child->type == LogicalOperatorType::LOGICAL_PROJECTION);
-			while (child->type != LogicalOperatorType::LOGICAL_PROJECTION) {
-				D_ASSERT(child->children.size() == 1);
-				child = child->children[0].get();
-			}
-			updating_columns = child->GetColumnBindings();
-		}
-		BuildProbeSideOptimizer build_probe_side_optimizer(context, updating_columns);
-=======
 		BuildProbeSideOptimizer build_probe_side_optimizer(context, *plan);
->>>>>>> f2640949
 		build_probe_side_optimizer.VisitOperator(*plan);
 	});
 

--- conflicted
+++ resolved
@@ -533,11 +533,7 @@
 template <class T, bool WRITE_STATISTICS>
 unique_ptr<CompressionState> BitpackingInitCompression(ColumnDataCheckpointer &checkpointer,
                                                        unique_ptr<AnalyzeState> state) {
-<<<<<<< HEAD
-	return make_uniq<BitpackingCompressState<T>>(checkpointer);
-=======
-	return make_unique<BitpackingCompressState<T, WRITE_STATISTICS>>(checkpointer);
->>>>>>> 4be6bdb5
+	return make_uniq<BitpackingCompressState<T, WRITE_STATISTICS>>(checkpointer);
 }
 
 template <class T, bool WRITE_STATISTICS>

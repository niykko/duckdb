#include "cpp11.hpp"
#include "duckdb.hpp"
#include "typesr.hpp"
#include "rapi.hpp"

#include "R_ext/Random.h"

#include "duckdb/parser/expression/columnref_expression.hpp"
#include "duckdb/parser/expression/constant_expression.hpp"
#include "duckdb/parser/expression/function_expression.hpp"
#include "duckdb/parser/expression/comparison_expression.hpp"
#include "duckdb/parser/expression/conjunction_expression.hpp"
#include "duckdb/parser/expression/operator_expression.hpp"
#include "duckdb/parser/expression/cast_expression.hpp"
#include "duckdb/parser/expression/case_expression.hpp"

#include "duckdb/main/relation/filter_relation.hpp"
#include "duckdb/main/relation/projection_relation.hpp"
#include "duckdb/main/relation/aggregate_relation.hpp"
#include "duckdb/main/relation/order_relation.hpp"
#include "duckdb/main/relation/join_relation.hpp"
#include "duckdb/main/relation/cross_product_relation.hpp"
#include "duckdb/main/relation/setop_relation.hpp"
#include "duckdb/main/relation/limit_relation.hpp"
#include "duckdb/main/relation/distinct_relation.hpp"

using namespace duckdb;
using namespace cpp11;

template <typename T, typename... ARGS>
external_pointer<T> make_external(const string &rclass, ARGS &&... args) {
	auto extptr = external_pointer<T>(new T(std::forward<ARGS>(args)...));
	((sexp)extptr).attr("class") = rclass;
	return extptr;
}

template <typename T, typename... ARGS>
external_pointer<T> make_external_prot(const string &rclass, SEXP prot, ARGS &&... args) {
	auto extptr = external_pointer<T>(new T(std::forward<ARGS>(args)...), true, true, prot);
	((sexp)extptr).attr("class") = rclass;
	return extptr;
}

// DuckDB Expressions

[[cpp11::register]] SEXP rapi_expr_reference(std::string name, std::string table) {
	if (name.size() == 0) {
		stop("expr_reference: Zero length name");
	}
	if (!table.empty()) {
		auto res = make_external<ColumnRefExpression>("duckdb_expr", name, table);
		res->alias = name; // TODO does this really make sense here?
		return res;
	} else {
		return make_external<ColumnRefExpression>("duckdb_expr", name);
	}
}

[[cpp11::register]] SEXP rapi_expr_constant(sexp val) {
	if (LENGTH(val) != 1) {
		stop("expr_constant: Need value of length one");
	}
	return make_external<ConstantExpression>("duckdb_expr", RApiTypes::SexpToValue(val, 0));
}

[[cpp11::register]] SEXP rapi_expr_function(std::string name, list args) {
	if (name.size() == 0) {
		stop("expr_function: Zero length name");
	}
	vector<duckdb::unique_ptr<ParsedExpression>> children;
	for (auto arg : args) {
		children.push_back(expr_extptr_t(arg)->Copy());
		// remove the alias since it is assumed to be the name of the argument for the function
		// i.e if you have CREATE OR REPLACE MACRO eq(a, b) AS a = b
		// and a function expr_function("eq", list(expr_reference("left_b", left), expr_reference("right_b", right)))
		// then the macro gets called with eq(left_b=left.left_b, right_b=right.right_b)
		// and an error is thrown. If the alias is removed, the error is not thrown.
		children.back()->alias = "";
	}
	return make_external<FunctionExpression>("duckdb_expr", name, std::move(children));
}

[[cpp11::register]] void rapi_expr_set_alias(duckdb::expr_extptr_t expr, std::string alias) {
	expr->alias = alias;
}

[[cpp11::register]] std::string rapi_expr_tostring(duckdb::expr_extptr_t expr) {
	return expr->ToString();
}

// DuckDB Relations

[[cpp11::register]] SEXP rapi_rel_from_df(duckdb::conn_eptr_t con, data_frame df, bool experimental) {
	if (!con || !con.get() || !con->conn) {
		stop("rel_from_df: Invalid connection");
	}
	if (df.size() == 0) {
		stop("rel_from_df: Invalid data frame");
	}

	named_parameter_map_t other_params;
	other_params["experimental"] = Value::BOOLEAN(experimental);
	auto alias = StringUtil::Format("dataframe_%d_%d", (uintptr_t)(SEXP)df,
	                                (int32_t)(NumericLimits<int32_t>::Maximum() * unif_rand()));
	auto rel =
	    con->conn->TableFunction("r_dataframe_scan", {Value::POINTER((uintptr_t)(SEXP)df)}, other_params)->Alias(alias);

	cpp11::writable::list prot = {df};

	auto res = sexp(make_external_prot<RelationWrapper>("duckdb_relation", prot, std::move(rel)));
	res.attr("df") = df;
	return res;
}

[[cpp11::register]] SEXP rapi_rel_filter(duckdb::rel_extptr_t rel, list exprs) {
	duckdb::unique_ptr<ParsedExpression> filter_expr;
	if (exprs.size() == 0) { // nop
		warning("rel_filter without filter expressions has no effect");
		return rel;
	} else if (exprs.size() == 1) {
		filter_expr = ((expr_extptr_t)exprs[0])->Copy();
	} else {
		vector<duckdb::unique_ptr<ParsedExpression>> filters;
		for (expr_extptr_t expr : exprs) {
			filters.push_back(expr->Copy());
		}
		filter_expr = make_uniq<ConjunctionExpression>(ExpressionType::CONJUNCTION_AND, std::move(filters));
	}
	auto res = std::make_shared<FilterRelation>(rel->rel, std::move(filter_expr));

	cpp11::writable::list prot = {rel};

	return make_external_prot<RelationWrapper>("duckdb_relation", prot, res);
}

[[cpp11::register]] SEXP rapi_rel_project(duckdb::rel_extptr_t rel, list exprs) {
	if (exprs.size() == 0) {
		warning("rel_project without projection expressions has no effect");
		return rel;
	}
	vector<duckdb::unique_ptr<ParsedExpression>> projections;
	vector<string> aliases;

	for (expr_extptr_t expr : exprs) {
		auto dexpr = expr->Copy();
		aliases.push_back(dexpr->alias.empty() ? dexpr->ToString() : dexpr->alias);
		projections.push_back(std::move(dexpr));
	}

	auto res = std::make_shared<ProjectionRelation>(rel->rel, std::move(projections), std::move(aliases));

	cpp11::writable::list prot = {rel};

	return make_external_prot<RelationWrapper>("duckdb_relation", prot, res);
}

[[cpp11::register]] SEXP rapi_rel_aggregate(duckdb::rel_extptr_t rel, list groups, list aggregates) {
	vector<duckdb::unique_ptr<ParsedExpression>> res_groups, res_aggregates;

	// TODO deal with empty groups
	vector<string> aliases;

	for (expr_extptr_t expr : groups) {
		res_groups.push_back(expr->Copy());
		res_aggregates.push_back(expr->Copy());
	}

	int aggr_idx = 0; // has to be int for - reasons
	auto aggr_names = aggregates.names();

	for (expr_extptr_t expr_p : aggregates) {
		auto expr = expr_p->Copy();
		if (aggr_names.size() > aggr_idx) {
			expr->alias = aggr_names[aggr_idx];
		}
		res_aggregates.push_back(std::move(expr));
		aggr_idx++;
	}

	auto res = std::make_shared<AggregateRelation>(rel->rel, std::move(res_aggregates), std::move(res_groups));

	cpp11::writable::list prot = {rel};

	return make_external_prot<RelationWrapper>("duckdb_relation", prot, res);
}

[[cpp11::register]] SEXP rapi_rel_order(duckdb::rel_extptr_t rel, list orders) {
	vector<OrderByNode> res_orders;

	for (expr_extptr_t expr : orders) {
		res_orders.emplace_back(OrderType::ASCENDING, OrderByNullType::NULLS_LAST, expr->Copy());
	}

	auto res = std::make_shared<OrderRelation>(rel->rel, std::move(res_orders));

	cpp11::writable::list prot = {rel};

	return make_external_prot<RelationWrapper>("duckdb_relation", prot, res);
}

[[cpp11::register]] SEXP rapi_rel_join(duckdb::rel_extptr_t left, duckdb::rel_extptr_t right, list conds,
                                       std::string join) {
<<<<<<< HEAD
	duckdb::unique_ptr<ParsedExpression> cond;
=======
	auto join_type = JoinType::INNER;
	unique_ptr<ParsedExpression> cond;
>>>>>>> 4be6bdb5

	if (join == "left") {
		join_type = JoinType::LEFT;
	} else if (join == "right") {
		join_type = JoinType::RIGHT;
	} else if (join == "outer") {
		join_type = JoinType::OUTER;
	} else if (join == "semi") {
		join_type = JoinType::SEMI;
	} else if (join == "anti") {
		join_type = JoinType::ANTI;
	} else if (join == "cross") {
		auto res = std::make_shared<CrossProductRelation>(left->rel, right->rel);
		return make_external<RelationWrapper>("duckdb_relation", res);
	}

	if (conds.size() == 1) {
		cond = ((expr_extptr_t)conds[0])->Copy();
	} else {
		vector<duckdb::unique_ptr<ParsedExpression>> cond_args;
		for (expr_extptr_t expr : conds) {
			cond_args.push_back(expr->Copy());
		}
		cond = make_uniq<ConjunctionExpression>(ExpressionType::CONJUNCTION_AND, std::move(cond_args));
	}

	auto res = std::make_shared<JoinRelation>(left->rel, right->rel, std::move(cond), join_type);

	cpp11::writable::list prot = {left, right};

	return make_external_prot<RelationWrapper>("duckdb_relation", prot, res);
}

static SEXP result_to_df(duckdb::unique_ptr<QueryResult> res) {
	if (res->HasError()) {
		stop(res->GetError());
	}
	if (res->type == QueryResultType::STREAM_RESULT) {
		res = ((StreamQueryResult &)*res).Materialize();
	}
	D_ASSERT(res->type == QueryResultType::MATERIALIZED_RESULT);
	auto mat_res = (MaterializedQueryResult *)res.get();

	writable::integers row_names;
	row_names.push_back(NA_INTEGER);
	row_names.push_back(-mat_res->RowCount());

	// TODO this thing we can probably statically cache
	writable::strings classes;
	classes.push_back("tbl_df");
	classes.push_back("tbl");
	classes.push_back("data.frame");

	auto df = sexp(duckdb_execute_R_impl(mat_res, false));
	df.attr("class") = classes;
	df.attr("row.names") = row_names;
	return df;
}

[[cpp11::register]] SEXP rapi_rel_union_all(duckdb::rel_extptr_t rel_a, duckdb::rel_extptr_t rel_b) {
	auto res = std::make_shared<SetOpRelation>(rel_a->rel, rel_b->rel, SetOperationType::UNION);

	cpp11::writable::list prot = {rel_a, rel_b};

	return make_external_prot<RelationWrapper>("duckdb_relation", prot, res);
}

[[cpp11::register]] SEXP rapi_rel_limit(duckdb::rel_extptr_t rel, int64_t n) {

	cpp11::writable::list prot = {rel};

	return make_external_prot<RelationWrapper>("duckdb_relation", prot,
	                                           std::make_shared<LimitRelation>(rel->rel, n, 0));
}

[[cpp11::register]] SEXP rapi_rel_distinct(duckdb::rel_extptr_t rel) {

	cpp11::writable::list prot = {rel};

	return make_external_prot<RelationWrapper>("duckdb_relation", prot, std::make_shared<DistinctRelation>(rel->rel));
}

[[cpp11::register]] SEXP rapi_rel_to_df(duckdb::rel_extptr_t rel) {
	return result_to_df(rel->rel->Execute());
}

[[cpp11::register]] std::string rapi_rel_tostring(duckdb::rel_extptr_t rel) {
	return rel->rel->ToString();
}

[[cpp11::register]] SEXP rapi_rel_explain(duckdb::rel_extptr_t rel) {
	return result_to_df(rel->rel->Explain());
}

[[cpp11::register]] std::string rapi_rel_alias(duckdb::rel_extptr_t rel) {
	return rel->rel->GetAlias();
}

[[cpp11::register]] SEXP rapi_rel_set_alias(duckdb::rel_extptr_t rel, std::string alias) {
	cpp11::writable::list prot = {rel};

	return make_external_prot<RelationWrapper>("duckdb_relation", prot, rel->rel->Alias(alias));
}

[[cpp11::register]] SEXP rapi_rel_sql(duckdb::rel_extptr_t rel, std::string sql) {
	auto res = rel->rel->Query("_", sql);
	if (res->HasError()) {
		stop(res->GetError());
	}
	return result_to_df(std::move(res));
}

[[cpp11::register]] SEXP rapi_rel_names(duckdb::rel_extptr_t rel) {
	auto ret = writable::strings();
	for (auto &col : rel->rel->Columns()) {
		ret.push_back(col.Name());
	}
	return (ret);
}

[[cpp11::register]] SEXP rapi_rel_set_intersect(duckdb::rel_extptr_t rel_a, duckdb::rel_extptr_t rel_b) {
	auto res = std::make_shared<SetOpRelation>(rel_a->rel, rel_b->rel, SetOperationType::INTERSECT);

	cpp11::writable::list prot = {rel_a, rel_b};

	return make_external_prot<RelationWrapper>("duckdb_relation", prot, res);
}

[[cpp11::register]] SEXP rapi_rel_set_diff(duckdb::rel_extptr_t rel_a, duckdb::rel_extptr_t rel_b) {
	auto res = std::make_shared<SetOpRelation>(rel_a->rel, rel_b->rel, SetOperationType::EXCEPT);

	cpp11::writable::list prot = {rel_a, rel_b};

	return make_external_prot<RelationWrapper>("duckdb_relation", prot, res);
}

[[cpp11::register]] SEXP rapi_rel_set_symdiff(duckdb::rel_extptr_t rel_a, duckdb::rel_extptr_t rel_b) {
	// symdiff implemented using the equation below
	// A symdiff B = (A except B) UNION (B except A)
	auto a_except_b = std::make_shared<SetOpRelation>(rel_a->rel, rel_b->rel, SetOperationType::EXCEPT);
	auto b_except_a = std::make_shared<SetOpRelation>(rel_b->rel, rel_a->rel, SetOperationType::EXCEPT);
	auto symdiff = std::make_shared<SetOpRelation>(a_except_b, b_except_a, SetOperationType::UNION);

	cpp11::writable::list prot = {rel_a, rel_b};

	return make_external_prot<RelationWrapper>("duckdb_relation", prot, symdiff);
}<|MERGE_RESOLUTION|>--- conflicted
+++ resolved
@@ -200,12 +200,8 @@
 
 [[cpp11::register]] SEXP rapi_rel_join(duckdb::rel_extptr_t left, duckdb::rel_extptr_t right, list conds,
                                        std::string join) {
-<<<<<<< HEAD
-	duckdb::unique_ptr<ParsedExpression> cond;
-=======
 	auto join_type = JoinType::INNER;
 	unique_ptr<ParsedExpression> cond;
->>>>>>> 4be6bdb5
 
 	if (join == "left") {
 		join_type = JoinType::LEFT;

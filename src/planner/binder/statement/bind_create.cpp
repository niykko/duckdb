--- conflicted
+++ resolved
@@ -194,10 +194,9 @@
 
 	// bind it to verify the function was defined correctly
 	ErrorData error;
-<<<<<<< HEAD
-	auto sel_node = make_uniq<BoundSelectNode>();
-	auto group_info = make_uniq<BoundGroupInformation>();
-	SelectBinder binder(*this, context, *sel_node, *group_info);
+	BoundSelectNode sel_node;
+	BoundGroupInformation group_info;
+	SelectBinder binder(*this, context, sel_node, group_info);
 	auto &dependencies = base.dependencies;
 	auto &catalog = Catalog::GetCatalog(context, info.catalog);
 	binder.SetCatalogLookupCallback([&dependencies, &catalog](CatalogEntry &entry) {
@@ -208,11 +207,6 @@
 		// Register any catalog entry required to bind the macro function
 		dependencies.AddDependency(entry);
 	});
-=======
-	BoundSelectNode sel_node;
-	BoundGroupInformation group_info;
-	SelectBinder binder(*this, context, sel_node, group_info);
->>>>>>> 6598220b
 	error = binder.Bind(expression, 0, false);
 	if (error.HasError()) {
 		error.Throw();

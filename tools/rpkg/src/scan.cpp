#include "rapi.hpp"
#include "typesr.hpp"

#include "duckdb/main/client_context.hpp"

using namespace duckdb;
using namespace cpp11;

template <class SRC, class DST, class RTYPE>
static void AppendColumnSegment(SRC *source_data, Vector &result, idx_t count) {
	auto result_data = FlatVector::GetData<DST>(result);
	auto &result_mask = FlatVector::Validity(result);
	for (idx_t i = 0; i < count; i++) {
		auto val = source_data[i];
		if (RTYPE::IsNull(val)) {
			result_mask.SetInvalid(i);
		} else {
			result_data[i] = RTYPE::Convert(val);
		}
	}
}

static void AppendStringSegment(SEXP coldata, Vector &result, idx_t row_idx, idx_t count) {
	auto result_data = FlatVector::GetData<string_t>(result);
	auto &result_mask = FlatVector::Validity(result);
	for (idx_t i = 0; i < count; i++) {
		SEXP val = STRING_ELT(coldata, row_idx + i);
		if (val == NA_STRING) {
			result_mask.SetInvalid(i);
		} else {
			result_data[i] = string_t((char *)CHAR(val));
		}
	}
}

static bool get_bool_param(named_parameter_map_t &named_parameters, string name, bool dflt = false) {
	bool res = dflt;
	auto entry = named_parameters.find(name);
	if (entry != named_parameters.end()) {
		res = BooleanValue::Get(entry->second);
	}
	return res;
}

struct DataFrameScanBindData : public TableFunctionData {
	DataFrameScanBindData(SEXP df_p, idx_t row_count_p, vector<RType> &rtypes_p, vector<data_ptr_t> &dataptrs_p,
	                      named_parameter_map_t &named_parameters)
	    : df(df_p), row_count(row_count_p), rtypes(rtypes_p), data_ptrs(dataptrs_p) {
		experimental = get_bool_param(named_parameters, "experimental", false);
	}
	data_frame df;
	idx_t row_count;
	vector<RType> rtypes;
	vector<data_ptr_t> data_ptrs;
	idx_t rows_per_task = 1000000;
	bool experimental;
};

struct DataFrameParallelState : public ParallelState {
	mutex lock;
	idx_t row_group_index = 0;
};

struct DataFrameOperatorData : public FunctionOperatorData {
	bool done = false;
	vector<column_t> column_ids;
	idx_t position;
	idx_t offset;
	idx_t count;
};

static unique_ptr<FunctionData> dataframe_scan_bind(ClientContext &context, TableFunctionBindInput &input,
                                                    vector<LogicalType> &return_types, vector<string> &names) {
<<<<<<< HEAD
	data_frame df((SEXP)inputs[0].GetPointer());

	auto experimental = get_bool_param(named_parameters, "experimental", false);
=======
	RProtector r;
	SEXP df((SEXP)input.inputs[0].GetPointer());
>>>>>>> 662041e2

	auto df_names = df.names();
	vector<RType> rtypes;
	vector<data_ptr_t> data_ptrs;

	for (R_xlen_t col_idx = 0; col_idx < df.size(); col_idx++) {
		auto coldata = df[col_idx];
		LogicalType duckdb_col_type;
		data_ptr_t coldata_ptr = nullptr;

		names.push_back(df_names[col_idx]);
		rtypes.push_back(RApiTypes::DetectRType(coldata));

		switch (rtypes[col_idx]) {
		case RType::LOGICAL:
			duckdb_col_type = LogicalType::BOOLEAN;
			coldata_ptr = (data_ptr_t)LOGICAL_POINTER(coldata);
			break;
		case RType::INTEGER:
			duckdb_col_type = LogicalType::INTEGER;
			coldata_ptr = (data_ptr_t)INTEGER_POINTER(coldata);
			break;
		case RType::NUMERIC:
			duckdb_col_type = LogicalType::DOUBLE;
			coldata_ptr = (data_ptr_t)NUMERIC_POINTER(coldata);
			break;
		case RType::FACTOR: {
			// TODO What about factors that use numeric?
			coldata_ptr = (data_ptr_t)INTEGER_POINTER(coldata);
			strings levels = GET_LEVELS(coldata);
			// TODO not use SetValue here
			Vector duckdb_levels(LogicalType::VARCHAR, levels.size());
			for (R_xlen_t level_idx = 0; level_idx < levels.size(); level_idx++) {
				duckdb_levels.SetValue(level_idx, (string)levels[level_idx]);
			}
			duckdb_col_type = LogicalType::ENUM(df_names[col_idx], duckdb_levels, levels.size());
			break;
		}
		case RType::STRING:
			if (experimental) {
				duckdb_col_type = LogicalType::DEDUP_POINTER_ENUM();
				coldata_ptr = (data_ptr_t)DATAPTR_RO(coldata);
			} else {
				duckdb_col_type = LogicalType::VARCHAR;
			}
			break;
		case RType::TIMESTAMP:
			duckdb_col_type = LogicalType::TIMESTAMP;
			coldata_ptr = (data_ptr_t)NUMERIC_POINTER(coldata);
			break;
		case RType::TIME_SECONDS:
		case RType::TIME_MINUTES:
		case RType::TIME_HOURS:
		case RType::TIME_DAYS:
		case RType::TIME_WEEKS:
			duckdb_col_type = LogicalType::TIME;
			coldata_ptr = (data_ptr_t)NUMERIC_POINTER(coldata);
			break;
		case RType::TIME_SECONDS_INTEGER:
		case RType::TIME_MINUTES_INTEGER:
		case RType::TIME_HOURS_INTEGER:
		case RType::TIME_DAYS_INTEGER:
		case RType::TIME_WEEKS_INTEGER:
			duckdb_col_type = LogicalType::TIME;
			coldata_ptr = (data_ptr_t)INTEGER_POINTER(coldata);
			break;
		case RType::DATE:
		case RType::DATE_INTEGER:
			coldata_ptr = (data_ptr_t)NUMERIC_POINTER(coldata);
			duckdb_col_type = LogicalType::DATE;
			break;
		default:
			cpp11::stop("rapi_execute: Unsupported column type for scan");
		}

		return_types.push_back(duckdb_col_type);
		data_ptrs.push_back(coldata_ptr);
	}
	auto row_count = Rf_length(VECTOR_ELT(df, 0));
	return make_unique<DataFrameScanBindData>(df, row_count, rtypes, data_ptrs, named_parameters);
}

static void dataframe_scan_init_internal(ClientContext &context, const DataFrameScanBindData *bind_data,
                                         DataFrameOperatorData *operator_state, idx_t offset, idx_t count) {
	D_ASSERT(bind_data);
	D_ASSERT(operator_state);

	operator_state->position = 0;
	operator_state->offset = offset;
	operator_state->count = count;
	operator_state->done = false;
}

static unique_ptr<FunctionOperatorData> dataframe_scan_init(ClientContext &context, const FunctionData *bind_data_p,
                                                            const vector<column_t> &column_ids,
                                                            TableFilterCollection *filters) {
	D_ASSERT(bind_data_p);
	auto bind_data = (const DataFrameScanBindData *)bind_data_p;
	auto operator_data = make_unique<DataFrameOperatorData>();

	operator_data->column_ids = column_ids;
	dataframe_scan_init_internal(context, bind_data, operator_data.get(), 0, bind_data->row_count);
	return move(operator_data);
}

struct DedupPointerEnumType {
	static bool IsNull(SEXP val) {
		return val == NA_STRING;
	}
	static uint64_t Convert(SEXP val) {
		return (uint64_t)DATAPTR(val);
	}
};

static void dataframe_scan_function(ClientContext &context, const FunctionData *bind_data_p,
                                    FunctionOperatorData *operator_data_p, DataChunk *input, DataChunk &output) {
	auto &bind_data = (DataFrameScanBindData &)*bind_data_p;
	auto &operator_data = (DataFrameOperatorData &)*operator_data_p;
	if (operator_data.position >= operator_data.count) {
		return;
	}
	idx_t this_count = std::min((idx_t)STANDARD_VECTOR_SIZE, operator_data.count - operator_data.position);
	output.SetCardinality(this_count);

	auto sexp_offset = operator_data.offset + operator_data.position;
	D_ASSERT(sexp_offset + this_count <= bind_data.row_count);

	for (R_xlen_t out_col_idx = 0; out_col_idx < output.ColumnCount(); out_col_idx++) {
		auto &v = output.data[out_col_idx];
		auto src_df_col_idx = operator_data.column_ids[out_col_idx];

		if (src_df_col_idx == COLUMN_IDENTIFIER_ROW_ID) {
			Value constant_42 = Value::BIGINT(42);
			output.data[out_col_idx].Reference(constant_42);
			continue;
		}

		auto coldata_ptr = bind_data.data_ptrs[src_df_col_idx];
		switch (bind_data.rtypes[src_df_col_idx]) {
		case RType::LOGICAL: {
			auto data_ptr = (int *)coldata_ptr + sexp_offset;
			AppendColumnSegment<int, bool, RBooleanType>(data_ptr, v, this_count);
			break;
		}
		case RType::INTEGER: {
			auto data_ptr = (int *)coldata_ptr + sexp_offset;
			AppendColumnSegment<int, int, RIntegerType>(data_ptr, v, this_count);
			break;
		}
		case RType::NUMERIC: {
			auto data_ptr = (double *)coldata_ptr + sexp_offset;
			AppendColumnSegment<double, double, RDoubleType>(data_ptr, v, this_count);
			break;
		}
		case RType::STRING: {
			if (bind_data.experimental) {
				auto data_ptr = (SEXP *)coldata_ptr + sexp_offset;
				//  DEDUP_POINTER_ENUM
				AppendColumnSegment<SEXP, uint64_t, DedupPointerEnumType>(data_ptr, v, this_count);
			} else {
				AppendStringSegment(((data_frame)bind_data.df)[(R_xlen_t)src_df_col_idx], v, sexp_offset, this_count);
			}

			break;
		}
		case RType::FACTOR: {
			auto data_ptr = (int *)coldata_ptr + sexp_offset;
			switch (v.GetType().InternalType()) {
			case PhysicalType::UINT8:
				AppendColumnSegment<int, uint8_t, RFactorType>(data_ptr, v, this_count);
				break;

			case PhysicalType::UINT16:
				AppendColumnSegment<int, uint16_t, RFactorType>(data_ptr, v, this_count);
				break;

			case PhysicalType::UINT32:
				AppendColumnSegment<int, uint32_t, RFactorType>(data_ptr, v, this_count);
				break;

			default:
				cpp11::stop("rapi_execute: Unknown enum type for scan: %s",
				            TypeIdToString(v.GetType().InternalType()).c_str());
			}
			break;
		}
		case RType::TIMESTAMP: {
			auto data_ptr = (double *)coldata_ptr + sexp_offset;
			AppendColumnSegment<double, timestamp_t, RTimestampType>(data_ptr, v, this_count);
			break;
		}
		case RType::TIME_SECONDS: {
			auto data_ptr = (double *)coldata_ptr + sexp_offset;
			AppendColumnSegment<double, dtime_t, RTimeSecondsType>(data_ptr, v, this_count);
			break;
		}
		case RType::TIME_MINUTES: {
			auto data_ptr = (double *)coldata_ptr + sexp_offset;
			AppendColumnSegment<double, dtime_t, RTimeMinutesType>(data_ptr, v, this_count);
			break;
		}
		case RType::TIME_HOURS: {
			auto data_ptr = (double *)coldata_ptr + sexp_offset;
			AppendColumnSegment<double, dtime_t, RTimeHoursType>(data_ptr, v, this_count);
			break;
		}
		case RType::TIME_DAYS: {
			auto data_ptr = (double *)coldata_ptr + sexp_offset;
			AppendColumnSegment<double, dtime_t, RTimeDaysType>(data_ptr, v, this_count);
			break;
		}
		case RType::TIME_WEEKS: {
			auto data_ptr = (double *)coldata_ptr + sexp_offset;
			AppendColumnSegment<double, dtime_t, RTimeWeeksType>(data_ptr, v, this_count);
			break;
		}
		case RType::TIME_SECONDS_INTEGER: {
			auto data_ptr = (int *)coldata_ptr + sexp_offset;
			AppendColumnSegment<int, dtime_t, RTimeSecondsType>(data_ptr, v, this_count);
			break;
		}
		case RType::TIME_MINUTES_INTEGER: {
			auto data_ptr = (int *)coldata_ptr + sexp_offset;
			AppendColumnSegment<int, dtime_t, RTimeMinutesType>(data_ptr, v, this_count);
			break;
		}
		case RType::TIME_HOURS_INTEGER: {
			auto data_ptr = (int *)coldata_ptr + sexp_offset;
			AppendColumnSegment<int, dtime_t, RTimeHoursType>(data_ptr, v, this_count);
			break;
		}
		case RType::TIME_DAYS_INTEGER: {
			auto data_ptr = (int *)coldata_ptr + sexp_offset;
			AppendColumnSegment<int, dtime_t, RTimeDaysType>(data_ptr, v, this_count);
			break;
		}
		case RType::TIME_WEEKS_INTEGER: {
			auto data_ptr = (int *)coldata_ptr + sexp_offset;
			AppendColumnSegment<int, dtime_t, RTimeWeeksType>(data_ptr, v, this_count);
			break;
		}
		case RType::DATE: {
			auto data_ptr = (double *)coldata_ptr + sexp_offset;
			AppendColumnSegment<double, date_t, RDateType>(data_ptr, v, this_count);
			break;
		}
		case RType::DATE_INTEGER: {
			auto data_ptr = (int *)coldata_ptr + sexp_offset;
			AppendColumnSegment<int, date_t, RDateType>(data_ptr, v, this_count);
			break;
		}
		default:
			throw;
		}
	}

	operator_data.position += this_count;
}

static unique_ptr<NodeStatistics> dataframe_scan_cardinality(ClientContext &context, const FunctionData *bind_data_p) {
	auto &bind_data = (DataFrameScanBindData &)*bind_data_p;
	return make_unique<NodeStatistics>(bind_data.row_count, bind_data.row_count);
}

static string dataframe_scan_tostring(const FunctionData *bind_data_p) {
	return "data.frame";
}

static idx_t dataframe_scan_max_threads(ClientContext &context, const FunctionData *bind_data_p) {
	D_ASSERT(bind_data_p);
	auto bind_data = (const DataFrameScanBindData *)bind_data_p;
	if (!bind_data->experimental) {
		return 1;
	}
	return ceil((double)bind_data->row_count / bind_data->rows_per_task);
}

static unique_ptr<ParallelState> dataframe_scan_init_parallel_state(ClientContext &context, const FunctionData *,
                                                                    const vector<column_t> &column_ids,
                                                                    TableFilterCollection *) {
	auto result = make_unique<DataFrameParallelState>();
	result->row_group_index = 0;
	return move(result);
}

static bool dataframe_scan_parallel_next(ClientContext &context, const FunctionData *bind_data_p,
                                         FunctionOperatorData *operator_data_p, ParallelState *parallel_state_p) {
	D_ASSERT(bind_data_p);
	D_ASSERT(operator_data_p);
	D_ASSERT(parallel_state_p);

	auto bind_data = (const DataFrameScanBindData *)bind_data_p;
	auto operator_data = (DataFrameOperatorData *)operator_data_p;
	auto &parallel_state = (DataFrameParallelState &)*parallel_state_p;

	lock_guard<mutex> parallel_lock(parallel_state.lock);

	if (parallel_state.row_group_index < ceil((double)bind_data->row_count / bind_data->rows_per_task)) {
		auto offset = parallel_state.row_group_index * bind_data->rows_per_task;
		auto count = std::min(bind_data->rows_per_task, bind_data->row_count - offset);
		dataframe_scan_init_internal(context, bind_data, operator_data, offset, count);
		parallel_state.row_group_index++;
		return true;
	}
	return false;
}

static unique_ptr<FunctionOperatorData>
dataframe_scan_parallel_init(ClientContext &context, const FunctionData *bind_data_p, ParallelState *parallel_state_p,
                             const vector<column_t> &column_ids, TableFilterCollection *) {
	auto operator_data = make_unique<DataFrameOperatorData>();
	operator_data->column_ids = column_ids;
	if (!dataframe_scan_parallel_next(context, bind_data_p, operator_data.get(), parallel_state_p)) {
		operator_data->done = true;
	}
	return move(operator_data);
}

DataFrameScanFunction::DataFrameScanFunction()
    : TableFunction("r_dataframe_scan", {LogicalType::POINTER}, dataframe_scan_function, dataframe_scan_bind,
                    dataframe_scan_init, nullptr, nullptr, nullptr, dataframe_scan_cardinality, nullptr,
                    dataframe_scan_tostring, dataframe_scan_max_threads, dataframe_scan_init_parallel_state, nullptr,
                    dataframe_scan_parallel_init, dataframe_scan_parallel_next, true, false, nullptr) {
	named_parameters["experimental"] = LogicalType::BOOLEAN;
};<|MERGE_RESOLUTION|>--- conflicted
+++ resolved
@@ -71,14 +71,9 @@
 
 static unique_ptr<FunctionData> dataframe_scan_bind(ClientContext &context, TableFunctionBindInput &input,
                                                     vector<LogicalType> &return_types, vector<string> &names) {
-<<<<<<< HEAD
-	data_frame df((SEXP)inputs[0].GetPointer());
-
-	auto experimental = get_bool_param(named_parameters, "experimental", false);
-=======
-	RProtector r;
-	SEXP df((SEXP)input.inputs[0].GetPointer());
->>>>>>> 662041e2
+	data_frame df((SEXP)input.inputs[0].GetPointer());
+
+	auto experimental = get_bool_param(input.named_parameters, "experimental", false);
 
 	auto df_names = df.names();
 	vector<RType> rtypes;
@@ -158,7 +153,7 @@
 		data_ptrs.push_back(coldata_ptr);
 	}
 	auto row_count = Rf_length(VECTOR_ELT(df, 0));
-	return make_unique<DataFrameScanBindData>(df, row_count, rtypes, data_ptrs, named_parameters);
+	return make_unique<DataFrameScanBindData>(df, row_count, rtypes, data_ptrs, input.named_parameters);
 }
 
 static void dataframe_scan_init_internal(ClientContext &context, const DataFrameScanBindData *bind_data,

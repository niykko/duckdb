--- conflicted
+++ resolved
@@ -703,15 +703,9 @@
 		return make_unique<DataFrameScanFunctionData>(df, row_count, rtypes);
 	}
 
-<<<<<<< HEAD
-	static unique_ptr<FunctionOperatorData> dataframe_scan_init(ClientContext &context, const FunctionData *bind_data,
-	                                                            vector<column_t> &column_ids,
-	                                                            TableFilterSet *table_filters) {
-=======
 	static unique_ptr<FunctionOperatorData>
 	dataframe_scan_init(ClientContext &context, const FunctionData *bind_data, vector<column_t> &column_ids,
-	                    unordered_map<idx_t, vector<TableFilter>> &table_filters) {
->>>>>>> 09ed66d9
+	                    TableFilterSet *table_filters) {
 		return make_unique<DataFrameScanState>();
 	}
 

--- conflicted
+++ resolved
@@ -22,13 +22,8 @@
 		case ResultModifierType::ORDER_MODIFIER: {
 			auto &bound = (BoundOrderModifier &)*mod;
 			if (root->type == LogicalOperatorType::LOGICAL_DISTINCT) {
-<<<<<<< HEAD
 				auto &distinct = root->Cast<LogicalDistinct>();
-				if (!distinct.distinct_targets.empty()) {
-=======
-				auto &distinct = (LogicalDistinct &)*root;
 				if (distinct.distinct_type == DistinctType::DISTINCT_ON) {
->>>>>>> 05ec2cc6
 					auto order_by = make_uniq<BoundOrderModifier>();
 					for (auto &order_node : bound.orders) {
 						order_by->orders.push_back(order_node.Copy());

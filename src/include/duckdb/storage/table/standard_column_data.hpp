--- conflicted
+++ resolved
@@ -16,14 +16,9 @@
 //! Standard column data represents a regular flat column (e.g. a column of type INTEGER or STRING)
 class StandardColumnData : public ColumnData {
 public:
-<<<<<<< HEAD
 	StandardColumnData(BlockManager &block_manager, DataTableInfo &info, idx_t column_index, idx_t start_row,
 	                   LogicalType type, ColumnData *parent = nullptr);
-=======
-	StandardColumnData(DataTableInfo &info, idx_t column_index, idx_t start_row, LogicalType type,
-	                   ColumnData *parent = nullptr);
 	StandardColumnData(ColumnData &original, idx_t start_row, ColumnData *parent = nullptr);
->>>>>>> 9f84ca40
 
 	//! The validity column data
 	ValidityColumnData validity;

--- conflicted
+++ resolved
@@ -16,16 +16,9 @@
 
 unique_ptr<Expression> ComparisonSimplificationRule::Apply(LogicalOperator &op, vector<reference<Expression>> &bindings,
                                                            bool &changes_made, bool is_root) {
-<<<<<<< HEAD
-	D_ASSERT(bindings[0]->expression_class == ExpressionClass::BOUND_COMPARISON);
-	auto &expr = bindings[0]->Cast<BoundComparisonExpression>();
-	auto constant_expr = bindings[1];
-	bool column_ref_left = expr.left.get() != constant_expr;
-=======
 	auto &expr = bindings[0].get().Cast<BoundComparisonExpression>();
 	auto &constant_expr = bindings[1].get();
 	bool column_ref_left = expr.left.get() != &constant_expr;
->>>>>>> da69aeaa
 	auto column_ref_expr = !column_ref_left ? expr.right.get() : expr.left.get();
 	// the constant_expr is a scalar expression that we have to fold
 	// use an ExpressionExecutor to execute the expression

#include "duckdb/function/table/read_csv.hpp"
#include "duckdb/common/enum_util.hpp"
#include "duckdb/common/multi_file_reader.hpp"
#include "duckdb/common/string_util.hpp"
#include "duckdb/common/union_by_name.hpp"
#include "duckdb/execution/operator/persistent/csv_rejects_table.hpp"
#include "duckdb/execution/operator/scan/csv/csv_line_info.hpp"
#include "duckdb/execution/operator/scan/csv/csv_sniffer.hpp"
#include "duckdb/function/function_set.hpp"
#include "duckdb/main/client_context.hpp"
#include "duckdb/main/client_data.hpp"
#include "duckdb/main/config.hpp"
#include "duckdb/main/database.hpp"
#include "duckdb/parser/expression/constant_expression.hpp"
#include "duckdb/parser/expression/function_expression.hpp"
#include "duckdb/parser/tableref/table_function_ref.hpp"
#include "duckdb/planner/operator/logical_get.hpp"
#include "duckdb/main/extension_helper.hpp"
#include "duckdb/common/serializer/serializer.hpp"
#include "duckdb/common/serializer/deserializer.hpp"

#include <limits>

namespace duckdb {

unique_ptr<CSVFileHandle> ReadCSV::OpenCSV(const string &file_path, FileCompressionType compression,
                                           ClientContext &context) {
	auto &fs = FileSystem::GetFileSystem(context);
	auto &allocator = BufferAllocator::Get(context);
	return CSVFileHandle::OpenFile(fs, allocator, file_path, compression);
}

void ReadCSVData::FinalizeRead(ClientContext &context) {
	BaseCSVData::Finalize();
	// Here we identify if we can run this CSV file on parallel or not.
	bool not_supported_options = options.null_padding;

	auto number_of_threads = TaskScheduler::GetScheduler(context).NumberOfThreads();
	//! If we have many csv files, we run single-threaded on each file and parallelize on the number of files
	bool many_csv_files = files.size() > 1 && int64_t(files.size() * 2) >= number_of_threads;
	if (options.parallel_mode != ParallelMode::PARALLEL && (many_csv_files || number_of_threads == 1)) {
		single_threaded = true;
	}
	if (options.parallel_mode == ParallelMode::SINGLE_THREADED || not_supported_options ||
	    options.dialect_options.new_line == NewLineIdentifier::MIX) {
		// not supported for parallel CSV reading
		single_threaded = true;
	}

	if (!options.rejects_recovery_columns.empty()) {
		for (auto &recovery_col : options.rejects_recovery_columns) {
			bool found = false;
			for (idx_t col_idx = 0; col_idx < return_names.size(); col_idx++) {
				if (StringUtil::CIEquals(return_names[col_idx], recovery_col)) {
					options.rejects_recovery_column_ids.push_back(col_idx);
					found = true;
					break;
				}
			}
			if (!found) {
				throw BinderException("Unsupported parameter for REJECTS_RECOVERY_COLUMNS: column \"%s\" not found",
				                      recovery_col);
			}
		}
	}
}

static unique_ptr<FunctionData> ReadCSVBind(ClientContext &context, TableFunctionBindInput &input,
                                            vector<LogicalType> &return_types, vector<string> &names) {

	auto result = make_uniq<ReadCSVData>();
	auto &options = result->options;
	result->files = MultiFileReader::GetFileList(context, input.inputs[0], "CSV");

	options.FromNamedParameters(input.named_parameters, context, return_types, names);

	// Validate rejects_table options
	if (!options.rejects_table_name.empty()) {
		if (!options.ignore_errors) {
			throw BinderException("REJECTS_TABLE option is only supported when IGNORE_ERRORS is set to true");
		}
		if (options.file_options.union_by_name) {
			throw BinderException("REJECTS_TABLE option is not supported when UNION_BY_NAME is set to true");
		}
	}

	if (options.rejects_limit != 0) {
		if (options.rejects_table_name.empty()) {
			throw BinderException("REJECTS_LIMIT option is only supported when REJECTS_TABLE is set to a table name");
		}
	}

	if (!options.rejects_recovery_columns.empty() && options.rejects_table_name.empty()) {
		throw BinderException(
		    "REJECTS_RECOVERY_COLUMNS option is only supported when REJECTS_TABLE is set to a table name");
	}

	options.file_options.AutoDetectHivePartitioning(result->files, context);

	if (!options.auto_detect && return_types.empty()) {
		throw BinderException("read_csv requires columns to be specified through the 'columns' option. Use "
		                      "read_csv_auto or set read_csv(..., "
		                      "AUTO_DETECT=TRUE) to automatically guess columns.");
	}
	if (options.auto_detect) {
		options.file_path = result->files[0];
		// Initialize Buffer Manager and Sniffer
		auto file_handle = BaseCSVReader::OpenCSV(context, options);
		result->buffer_manager = make_shared<CSVBufferManager>(context, std::move(file_handle), options);
		CSVSniffer sniffer(options, result->buffer_manager, result->state_machine_cache, {&return_types, &names});
		auto sniffer_result = sniffer.SniffCSV();
		if (names.empty()) {
			names = sniffer_result.names;
			return_types = sniffer_result.return_types;
		}
	}
	D_ASSERT(return_types.size() == names.size());

	result->csv_types = return_types;
	result->csv_names = names;

	if (options.file_options.union_by_name) {
		result->reader_bind =
		    MultiFileReader::BindUnionReader<BufferedCSVReader>(context, return_types, names, *result, options);
		if (result->union_readers.size() > 1) {
			result->column_info.emplace_back(result->csv_names, result->csv_types);
			for (idx_t i = 1; i < result->union_readers.size(); i++) {
				result->column_info.emplace_back(result->union_readers[i]->names,
				                                 result->union_readers[i]->return_types);
			}
		}
		if (!options.sql_types_per_column.empty()) {
			auto exception = BufferedCSVReader::ColumnTypesError(options.sql_types_per_column, names);
			if (!exception.empty()) {
				throw BinderException(exception);
			}
		}
	} else {
		result->reader_bind = MultiFileReader::BindOptions(options.file_options, result->files, return_types, names);
	}
	result->return_types = return_types;
	result->return_names = names;
	result->FinalizeRead(context);

	return std::move(result);
}

//===--------------------------------------------------------------------===//
// Parallel CSV Reader CSV Global State
//===--------------------------------------------------------------------===//

struct ParallelCSVGlobalState : public GlobalTableFunctionState {
public:
	ParallelCSVGlobalState(ClientContext &context, shared_ptr<CSVBufferManager> buffer_manager_p,
	                       const CSVReaderOptions &options, idx_t system_threads_p, const vector<string> &files_path_p,
	                       bool force_parallelism_p, vector<column_t> column_ids_p)
	    : buffer_manager(std::move(buffer_manager_p)), system_threads(system_threads_p),
	      force_parallelism(force_parallelism_p), column_ids(std::move(column_ids_p)),
	      line_info(main_mutex, batch_to_tuple_end, tuple_start, tuple_end) {
		current_file_path = files_path_p[0];
		CSVFileHandle *file_handle_ptr;

		if (!buffer_manager || (options.skip_rows_set && options.dialect_options.skip_rows > 0) ||
		    buffer_manager->file_handle->GetFilePath() != current_file_path) {
			// If our buffers are too small, and we skip too many rows there is a chance things will go over-buffer
			// for now don't reuse the buffer manager
			buffer_manager.reset();
			file_handle = ReadCSV::OpenCSV(current_file_path, options.compression, context);
			file_handle_ptr = file_handle.get();
		} else {
			file_handle_ptr = buffer_manager->file_handle.get();
		}

		file_size = file_handle_ptr->FileSize();
		first_file_size = file_size;
		on_disk_file = file_handle_ptr->OnDiskFile();
		bytes_read = 0;
		running_threads = MaxThreads();

		// Initialize all the book-keeping variables
		auto file_count = files_path_p.size();
		line_info.current_batches.resize(file_count);
		line_info.lines_read.resize(file_count);
		line_info.lines_errored.resize(file_count);
		tuple_start.resize(file_count);
		tuple_end.resize(file_count);
		tuple_end_to_batch.resize(file_count);
		batch_to_tuple_end.resize(file_count);

		// Initialize the lines read
		line_info.lines_read[0][0] = options.dialect_options.skip_rows;
		if (options.has_header && options.dialect_options.header) {
			line_info.lines_read[0][0]++;
		}
		first_position = options.dialect_options.true_start;
		next_byte = options.dialect_options.true_start;
	}
	explicit ParallelCSVGlobalState(idx_t system_threads_p)
	    : system_threads(system_threads_p), line_info(main_mutex, batch_to_tuple_end, tuple_start, tuple_end) {
		running_threads = MaxThreads();
	}

	~ParallelCSVGlobalState() override {
	}

	//! How many bytes were read up to this point
	atomic<idx_t> bytes_read;
	//! Size of current file
	idx_t file_size;

public:
	idx_t MaxThreads() const override;
	//! Updates the CSV reader with the next buffer to read. Returns false if no more buffers are available.
	bool Next(ClientContext &context, const ReadCSVData &bind_data, unique_ptr<ParallelCSVReader> &reader);
	//! Verify if the CSV File was read correctly
	void Verify();

	void UpdateVerification(VerificationPositions positions, idx_t file_number, idx_t batch_idx);

	void UpdateLinesRead(CSVBufferRead &buffer_read, idx_t file_idx);

	void DecrementThread();

	bool Finished();

	double GetProgress(const ReadCSVData &bind_data) const {
		idx_t total_files = bind_data.files.size();

		// get the progress WITHIN the current file
		double progress;
		if (file_size == 0) {
			progress = 1.0;
		} else {
			progress = double(bytes_read) / double(file_size);
		}
		// now get the total percentage of files read
		double percentage = double(file_index - 1) / total_files;
		percentage += (double(1) / double(total_files)) * progress;
		return percentage * 100;
	}

private:
	//! File Handle for current file
	shared_ptr<CSVBufferManager> buffer_manager;

	//! The index of the next file to read (i.e. current file + 1)
	idx_t file_index = 1;
	string current_file_path;

	//! Mutex to lock when getting next batch of bytes (Parallel Only)
	mutex main_mutex;
	//! Byte set from for last thread
	idx_t next_byte = 0;
	//! Size of first file
	idx_t first_file_size = 0;
	//! Whether or not this is an on-disk file
	bool on_disk_file = true;
	//! Basically max number of threads in DuckDB
	idx_t system_threads;
	//! Current batch index
	idx_t batch_index = 0;
	idx_t local_batch_index = 0;

	//! Forces parallelism for small CSV Files, should only be used for testing.
	bool force_parallelism = false;
	//! First Position of First Buffer
	idx_t first_position = 0;
	//! Current File Number
	idx_t max_tuple_end = 0;
	//! The vector stores positions where threads ended the last line they read in the CSV File, and the set stores
	//! Positions where they started reading the first line.
	vector<vector<idx_t>> tuple_end;
	vector<set<idx_t>> tuple_start;
	//! Tuple end to batch
	vector<unordered_map<idx_t, idx_t>> tuple_end_to_batch;
	//! Batch to Tuple End
	vector<unordered_map<idx_t, idx_t>> batch_to_tuple_end;
	idx_t running_threads = 0;
	//! The column ids to read
	vector<column_t> column_ids;
	//! Line Info used in error messages
	LineInfo line_info;
	//! Current Buffer index
	idx_t cur_buffer_idx = 0;
	//! Only used if we don't run auto_detection first
	unique_ptr<CSVFileHandle> file_handle;
};

idx_t ParallelCSVGlobalState::MaxThreads() const {
	if (force_parallelism || !on_disk_file) {
		return system_threads;
	}
	idx_t one_mb = 1000000; // We initialize max one thread per Mb
	idx_t threads_per_mb = first_file_size / one_mb + 1;
	if (threads_per_mb < system_threads || threads_per_mb == 1) {
		return threads_per_mb;
	}

	return system_threads;
}

void ParallelCSVGlobalState::DecrementThread() {
	lock_guard<mutex> parallel_lock(main_mutex);
	D_ASSERT(running_threads > 0);
	running_threads--;
}

bool ParallelCSVGlobalState::Finished() {
	lock_guard<mutex> parallel_lock(main_mutex);
	return running_threads == 0;
}

void ParallelCSVGlobalState::Verify() {
	// All threads are done, we run some magic sweet verification code
	lock_guard<mutex> parallel_lock(main_mutex);
	if (running_threads == 0) {
		D_ASSERT(tuple_end.size() == tuple_start.size());
		for (idx_t i = 0; i < tuple_start.size(); i++) {
			auto &current_tuple_end = tuple_end[i];
			auto &current_tuple_start = tuple_start[i];
			// figure out max value of last_pos
			if (current_tuple_end.empty()) {
				return;
			}
			auto max_value = *max_element(std::begin(current_tuple_end), std::end(current_tuple_end));
			for (idx_t tpl_idx = 0; tpl_idx < current_tuple_end.size(); tpl_idx++) {
				auto last_pos = current_tuple_end[tpl_idx];
				auto first_pos = current_tuple_start.find(last_pos);
				if (first_pos == current_tuple_start.end()) {
					// this might be necessary due to carriage returns outside buffer scopes.
					first_pos = current_tuple_start.find(last_pos + 1);
				}
				if (first_pos == current_tuple_start.end() && last_pos != max_value) {
					auto batch_idx = tuple_end_to_batch[i][last_pos];
					auto problematic_line = line_info.GetLine(batch_idx);
					throw InvalidInputException(
					    "CSV File not supported for multithreading. This can be a problematic line in your CSV File or "
					    "that this CSV can't be read in Parallel. Please, inspect if the line %llu is correct. If so, "
					    "please run single-threaded CSV Reading by setting parallel=false in the read_csv call.",
					    problematic_line);
				}
			}
		}
	}
}

void LineInfo::Verify(idx_t file_idx, idx_t batch_idx, idx_t cur_first_pos) {
	auto &tuple_start_set = tuple_start[file_idx];
	auto &processed_batches = batch_to_tuple_end[file_idx];
	auto &tuple_end_vec = tuple_end[file_idx];
	bool has_error = false;
	idx_t problematic_line;
	if (batch_idx == 0 || tuple_start_set.empty()) {
		return;
	}
	for (idx_t cur_batch = 0; cur_batch < batch_idx - 1; cur_batch++) {
		auto cur_end = tuple_end_vec[processed_batches[cur_batch]];
		auto first_pos = tuple_start_set.find(cur_end);
		if (first_pos == tuple_start_set.end()) {
			has_error = true;
			problematic_line = GetLine(cur_batch);
			break;
		}
	}
	if (!has_error) {
		auto cur_end = tuple_end_vec[processed_batches[batch_idx - 1]];
		if (cur_end != cur_first_pos) {
			has_error = true;
			problematic_line = GetLine(batch_idx);
		}
	}
	if (has_error) {
		throw InvalidInputException(
		    "CSV File not supported for multithreading. This can be a problematic line in your CSV File or "
		    "that this CSV can't be read in Parallel. Please, inspect if the line %llu is correct. If so, "
		    "please run single-threaded CSV Reading by setting parallel=false in the read_csv call.",
		    problematic_line);
	}
}
bool ParallelCSVGlobalState::Next(ClientContext &context, const ReadCSVData &bind_data,
                                  unique_ptr<ParallelCSVReader> &reader) {
	lock_guard<mutex> parallel_lock(main_mutex);
	if (!buffer_manager && file_handle) {
		buffer_manager = make_shared<CSVBufferManager>(context, std::move(file_handle), bind_data.options);
	}
	if (!buffer_manager) {
		return false;
	}
	auto current_buffer = buffer_manager->GetBuffer(cur_buffer_idx);
	auto next_buffer = buffer_manager->GetBuffer(cur_buffer_idx + 1);

	if (!current_buffer) {
		// This means we are done with the current file, we need to go to the next one (if exists).
		if (file_index < bind_data.files.size()) {
			current_file_path = bind_data.files[file_index];
			file_handle = ReadCSV::OpenCSV(current_file_path, bind_data.options.compression, context);
			buffer_manager =
			    make_shared<CSVBufferManager>(context, std::move(file_handle), bind_data.options, file_index);
			cur_buffer_idx = 0;
			first_position = 0;
			local_batch_index = 0;

			line_info.lines_read[file_index++][local_batch_index] =
			    (bind_data.options.has_header && bind_data.options.dialect_options.header ? 1 : 0);

			current_buffer = buffer_manager->GetBuffer(cur_buffer_idx);
			next_buffer = buffer_manager->GetBuffer(cur_buffer_idx + 1);
		} else {
			// We are done scanning.
			reader.reset();
			return false;
		}
	}
	// set up the current buffer
	line_info.current_batches[file_index - 1].insert(local_batch_index);
	idx_t bytes_per_local_state = current_buffer->actual_size / MaxThreads() + 1;
	auto result = make_uniq<CSVBufferRead>(
	    buffer_manager->GetBuffer(cur_buffer_idx), buffer_manager->GetBuffer(cur_buffer_idx + 1), next_byte,
	    next_byte + bytes_per_local_state, batch_index++, local_batch_index++, &line_info);
	// move the byte index of the CSV reader to the next buffer
	next_byte += bytes_per_local_state;
	if (next_byte >= current_buffer->actual_size) {
		// We replace the current buffer with the next buffer
		next_byte = 0;
		bytes_read += current_buffer->actual_size;
		current_buffer = std::move(next_buffer);
		cur_buffer_idx++;
		if (current_buffer) {
			// Next buffer gets the next-next buffer
			next_buffer = buffer_manager->GetBuffer(cur_buffer_idx + 1);
		}
	}
	if (!reader || reader->options.file_path != current_file_path) {
		// we either don't have a reader, or the reader was created for a different file
		// we need to create a new reader and instantiate it
		if (file_index > 0 && file_index <= bind_data.union_readers.size() && bind_data.union_readers[file_index - 1]) {
			// we are doing UNION BY NAME - fetch the options from the union reader for this file
			auto &union_reader = *bind_data.union_readers[file_index - 1];
			reader = make_uniq<ParallelCSVReader>(context, union_reader.options, std::move(result), first_position,
			                                      union_reader.GetTypes(), file_index - 1);
			reader->names = union_reader.GetNames();
		} else if (file_index <= bind_data.column_info.size()) {
			// Serialized Union By name
			reader = make_uniq<ParallelCSVReader>(context, bind_data.options, std::move(result), first_position,
			                                      bind_data.column_info[file_index - 1].types, file_index - 1);
			reader->names = bind_data.column_info[file_index - 1].names;
		} else {
			// regular file - use the standard options
			if (!result) {
				return false;
			}
			reader = make_uniq<ParallelCSVReader>(context, bind_data.options, std::move(result), first_position,
			                                      bind_data.csv_types, file_index - 1);
			reader->names = bind_data.csv_names;
		}
		reader->options.file_path = current_file_path;
		MultiFileReader::InitializeReader(*reader, bind_data.options.file_options, bind_data.reader_bind,
		                                  bind_data.return_types, bind_data.return_names, column_ids, nullptr,
		                                  bind_data.files.front(), context, bind_data.with_ordinality);
	} else {
		// update the current reader
		reader->SetBufferRead(std::move(result));
	}

	return true;
}
void ParallelCSVGlobalState::UpdateVerification(VerificationPositions positions, idx_t file_number_p, idx_t batch_idx) {
	lock_guard<mutex> parallel_lock(main_mutex);
	if (positions.end_of_last_line > max_tuple_end) {
		max_tuple_end = positions.end_of_last_line;
	}
	tuple_end_to_batch[file_number_p][positions.end_of_last_line] = batch_idx;
	batch_to_tuple_end[file_number_p][batch_idx] = tuple_end[file_number_p].size();
	tuple_start[file_number_p].insert(positions.beginning_of_first_line);
	tuple_end[file_number_p].push_back(positions.end_of_last_line);
}

void ParallelCSVGlobalState::UpdateLinesRead(CSVBufferRead &buffer_read, idx_t file_idx) {
	auto batch_idx = buffer_read.local_batch_index;
	auto lines_read = buffer_read.lines_read;
	lock_guard<mutex> parallel_lock(main_mutex);
	line_info.current_batches[file_idx].erase(batch_idx);
	line_info.lines_read[file_idx][batch_idx] += lines_read;
}

bool LineInfo::CanItGetLine(idx_t file_idx, idx_t batch_idx) {
	lock_guard<mutex> parallel_lock(main_mutex);
	if (current_batches.empty() || done) {
		return true;
	}
	if (file_idx >= current_batches.size() || current_batches[file_idx].empty()) {
		return true;
	}
	auto min_value = *current_batches[file_idx].begin();
	if (min_value >= batch_idx) {
		return true;
	}
	return false;
}

void LineInfo::Increment(idx_t file_idx, idx_t batch_idx) {
	auto parallel_lock = duckdb::make_uniq<lock_guard<mutex>>(main_mutex);
	lines_errored[file_idx][batch_idx]++;
}

// Returns the 1-indexed line number
idx_t LineInfo::GetLine(idx_t batch_idx, idx_t line_error, idx_t file_idx, idx_t cur_start, bool verify,
                        bool stop_at_first) {
	unique_ptr<lock_guard<mutex>> parallel_lock;
	if (!verify) {
		parallel_lock = duckdb::make_uniq<lock_guard<mutex>>(main_mutex);
	}
	idx_t line_count = 0;

	if (!stop_at_first) {
		// Figure out the amount of lines read in the current file
		for (idx_t cur_batch_idx = 0; cur_batch_idx <= batch_idx; cur_batch_idx++) {
			if (cur_batch_idx < batch_idx) {
				line_count += lines_errored[file_idx][cur_batch_idx];
			}
			line_count += lines_read[file_idx][cur_batch_idx];
		}
		return line_count + line_error + 1;
	}

	// Otherwise, check if we already have an error on another thread
	if (done) {
		// line count is 0-indexed, but we want to return 1-indexed
		return first_line + 1;
	}
	for (idx_t i = 0; i <= batch_idx; i++) {
		if (lines_read[file_idx].find(i) == lines_read[file_idx].end() && i != batch_idx) {
			throw InternalException("Missing batch index on Parallel CSV Reader GetLine");
		}
		line_count += lines_read[file_idx][i];
	}

	// before we are done, if this is not a call in Verify() we must check Verify up to this batch
	if (!verify) {
		Verify(file_idx, batch_idx, cur_start);
	}
	done = true;
	first_line = line_count + line_error;
	// line count is 0-indexed, but we want to return 1-indexed
	return first_line + 1;
}

static unique_ptr<GlobalTableFunctionState> ParallelCSVInitGlobal(ClientContext &context,
                                                                  TableFunctionInitInput &input) {
	auto &bind_data = input.bind_data->CastNoConst<ReadCSVData>();
	if (bind_data.files.empty()) {
		// This can happen when a filename based filter pushdown has eliminated all possible files for this scan.
		return make_uniq<ParallelCSVGlobalState>(context.db->NumberOfThreads());
	}
	bind_data.options.file_path = bind_data.files[0];
	auto buffer_manager = bind_data.buffer_manager;
	return make_uniq<ParallelCSVGlobalState>(context, buffer_manager, bind_data.options, context.db->NumberOfThreads(),
	                                         bind_data.files, ClientConfig::GetConfig(context).verify_parallelism,
	                                         input.column_ids);
}

//===--------------------------------------------------------------------===//
// Read CSV Local State
//===--------------------------------------------------------------------===//
struct ParallelCSVLocalState : public LocalTableFunctionState {
public:
	explicit ParallelCSVLocalState(unique_ptr<ParallelCSVReader> csv_reader_p) : csv_reader(std::move(csv_reader_p)) {
	}

	//! The CSV reader
	unique_ptr<ParallelCSVReader> csv_reader;
	CSVBufferRead previous_buffer;
	bool done = false;
};

unique_ptr<LocalTableFunctionState> ParallelReadCSVInitLocal(ExecutionContext &context, TableFunctionInitInput &input,
                                                             GlobalTableFunctionState *global_state_p) {
	auto &csv_data = input.bind_data->Cast<ReadCSVData>();
	auto &global_state = global_state_p->Cast<ParallelCSVGlobalState>();
	unique_ptr<ParallelCSVReader> csv_reader;
	auto has_next = global_state.Next(context.client, csv_data, csv_reader);
	if (!has_next) {
		global_state.DecrementThread();
		csv_reader.reset();
	}
	return make_uniq<ParallelCSVLocalState>(std::move(csv_reader));
}

static void ParallelReadCSVFunction(ClientContext &context, TableFunctionInput &data_p, DataChunk &output) {
	auto &bind_data = data_p.bind_data->Cast<ReadCSVData>();
	auto &csv_global_state = data_p.global_state->Cast<ParallelCSVGlobalState>();
	auto &csv_local_state = data_p.local_state->Cast<ParallelCSVLocalState>();

	if (!csv_local_state.csv_reader) {
		// no csv_reader was set, this can happen when a filename-based filter has filtered out all possible files
		return;
	}

	do {
		if (output.size() != 0) {
			MultiFileReader::FinalizeChunk(bind_data.reader_bind, csv_local_state.csv_reader->reader_data, output);
			break;
		}
		if (csv_local_state.csv_reader->finished) {
			auto verification_updates = csv_local_state.csv_reader->GetVerificationPositions();
			csv_global_state.UpdateVerification(verification_updates,
			                                    csv_local_state.csv_reader->buffer->buffer->file_idx,
			                                    csv_local_state.csv_reader->buffer->local_batch_index);
			csv_global_state.UpdateLinesRead(*csv_local_state.csv_reader->buffer, csv_local_state.csv_reader->file_idx);
			auto has_next = csv_global_state.Next(context, bind_data, csv_local_state.csv_reader);
			if (csv_local_state.csv_reader) {
				csv_local_state.csv_reader->linenr = 0;
			}
			if (!has_next) {
				csv_global_state.DecrementThread();
				break;
			}
		}
		csv_local_state.csv_reader->ParseCSV(output);

	} while (true);
	if (csv_global_state.Finished()) {
		csv_global_state.Verify();
	}
}

//===--------------------------------------------------------------------===//
// Single-Threaded CSV Reader
//===--------------------------------------------------------------------===//
struct SingleThreadedCSVState : public GlobalTableFunctionState {
	explicit SingleThreadedCSVState(idx_t total_files) : total_files(total_files), next_file(0), progress_in_files(0) {
	}

	mutex csv_lock;
	unique_ptr<BufferedCSVReader> initial_reader;
	//! The total number of files to read from
	idx_t total_files;
	//! The index of the next file to read (i.e. current file + 1)
	atomic<idx_t> next_file;
	//! How far along we are in reading the current set of open files
	//! This goes from [0...next_file] * 100
	atomic<idx_t> progress_in_files;
	//! The set of SQL types
	vector<LogicalType> csv_types;
	//! The set of SQL names to be read from the file
	vector<string> csv_names;
	//! The column ids to read
	vector<column_t> column_ids;

	idx_t MaxThreads() const override {
		return total_files;
	}

	double GetProgress(const ReadCSVData &bind_data) const {
		D_ASSERT(total_files == bind_data.files.size());
		D_ASSERT(progress_in_files <= total_files * 100);
		return (double(progress_in_files) / double(total_files));
	}

	unique_ptr<BufferedCSVReader> GetCSVReader(ClientContext &context, ReadCSVData &bind_data, idx_t &file_index,
	                                           idx_t &total_size) {
		return GetCSVReaderInternal(context, bind_data, file_index, total_size);
	}

private:
	unique_ptr<BufferedCSVReader> GetCSVReaderInternal(ClientContext &context, ReadCSVData &bind_data,
	                                                   idx_t &file_index, idx_t &total_size) {
		CSVReaderOptions options;
		{
			lock_guard<mutex> l(csv_lock);
			if (initial_reader) {
				total_size = initial_reader->file_handle ? initial_reader->file_handle->FileSize() : 0;
				return std::move(initial_reader);
			}
			if (next_file >= total_files) {
				return nullptr;
			}
			options = bind_data.options;
			file_index = next_file;
			next_file++;
		}
		// reuse csv_readers was created during binding
		unique_ptr<BufferedCSVReader> result;
		if (file_index < bind_data.union_readers.size() && bind_data.union_readers[file_index]) {
			result = std::move(bind_data.union_readers[file_index]);
		} else {
			auto union_by_name = options.file_options.union_by_name;
			options.file_path = bind_data.files[file_index];
			result = make_uniq<BufferedCSVReader>(context, std::move(options), csv_types);
			if (!union_by_name) {
				result->names = csv_names;
			}
			MultiFileReader::InitializeReader(*result, bind_data.options.file_options, bind_data.reader_bind,
			                                  bind_data.return_types, bind_data.return_names, column_ids, nullptr,
			                                  bind_data.files.front(), context, bind_data.with_ordinality);
		}
		total_size = result->file_handle->FileSize();
		return result;
	}
};

struct SingleThreadedCSVLocalState : public LocalTableFunctionState {
public:
	explicit SingleThreadedCSVLocalState() : bytes_read(0), total_size(0), current_progress(0), file_index(0) {
	}

	//! The CSV reader
	unique_ptr<BufferedCSVReader> csv_reader;
	//! The current amount of bytes read by this reader
	idx_t bytes_read;
	//! The total amount of bytes in the file
	idx_t total_size;
	//! The current progress from 0..100
	idx_t current_progress;
	//! The file index of this reader
	idx_t file_index;
};

static unique_ptr<GlobalTableFunctionState> SingleThreadedCSVInit(ClientContext &context,
                                                                  TableFunctionInitInput &input) {
	auto &bind_data = input.bind_data->CastNoConst<ReadCSVData>();
	auto result = make_uniq<SingleThreadedCSVState>(bind_data.files.size());
	if (bind_data.files.empty()) {
		// This can happen when a filename based filter pushdown has eliminated all possible files for this scan.
		return std::move(result);
	} else {
		bind_data.options.file_path = bind_data.files[0];
		result->initial_reader = make_uniq<BufferedCSVReader>(context, bind_data.options, bind_data.csv_types);
		if (!bind_data.options.file_options.union_by_name) {
			result->initial_reader->names = bind_data.csv_names;
		}
		if (bind_data.options.auto_detect) {
			bind_data.options = result->initial_reader->options;
		}
	}
	MultiFileReader::InitializeReader(*result->initial_reader, bind_data.options.file_options, bind_data.reader_bind,
	                                  bind_data.return_types, bind_data.return_names, input.column_ids, input.filters,
	                                  bind_data.files.front(), context, bind_data.with_ordinality);
	for (auto &reader : bind_data.union_readers) {
		if (!reader) {
			continue;
		}
		MultiFileReader::InitializeReader(*reader, bind_data.options.file_options, bind_data.reader_bind,
		                                  bind_data.return_types, bind_data.return_names, input.column_ids,
		                                  input.filters, bind_data.files.front(), context, bind_data.with_ordinality);
	}
	result->column_ids = input.column_ids;

	if (!bind_data.options.file_options.union_by_name) {
		// if we are reading multiple files - run auto-detect only on the first file
		// UNLESS union by name is turned on - in that case we assume that different files have different schemas
		// as such, we need to re-run the auto detection on each file
		bind_data.options.auto_detect = false;
	}
	result->csv_types = bind_data.csv_types;
	result->csv_names = bind_data.csv_names;
	result->next_file = 1;
	return std::move(result);
}

unique_ptr<LocalTableFunctionState> SingleThreadedReadCSVInitLocal(ExecutionContext &context,
                                                                   TableFunctionInitInput &input,
                                                                   GlobalTableFunctionState *global_state_p) {
	auto &bind_data = input.bind_data->CastNoConst<ReadCSVData>();
	auto &data = global_state_p->Cast<SingleThreadedCSVState>();
	auto result = make_uniq<SingleThreadedCSVLocalState>();
	result->csv_reader = data.GetCSVReader(context.client, bind_data, result->file_index, result->total_size);
	return std::move(result);
}

static void SingleThreadedCSVFunction(ClientContext &context, TableFunctionInput &data_p, DataChunk &output) {
	auto &bind_data = data_p.bind_data->CastNoConst<ReadCSVData>();
	auto &data = data_p.global_state->Cast<SingleThreadedCSVState>();
	auto &lstate = data_p.local_state->Cast<SingleThreadedCSVLocalState>();
	if (!lstate.csv_reader) {
		// no csv_reader was set, this can happen when a filename-based filter has filtered out all possible files
		return;
	}

	do {
		lstate.csv_reader->ParseCSV(output);
		// update the number of bytes read
		D_ASSERT(lstate.bytes_read <= lstate.csv_reader->bytes_in_chunk);
		auto bytes_read = MinValue<idx_t>(lstate.total_size, lstate.csv_reader->bytes_in_chunk);
		auto current_progress = lstate.total_size == 0 ? 100 : 100 * bytes_read / lstate.total_size;
		if (current_progress > lstate.current_progress) {
			if (current_progress > 100) {
				throw InternalException("Progress should never exceed 100");
			}
			data.progress_in_files += current_progress - lstate.current_progress;
			lstate.current_progress = current_progress;
		}
		if (output.size() == 0) {
			// exhausted this file, but we might have more files we can read
			auto csv_reader = data.GetCSVReader(context, bind_data, lstate.file_index, lstate.total_size);
			// add any left-over progress for this file to the progress bar
			if (lstate.current_progress < 100) {
				data.progress_in_files += 100 - lstate.current_progress;
			}
			// reset the current progress
			lstate.current_progress = 0;
			lstate.bytes_read = 0;
			lstate.csv_reader = std::move(csv_reader);
			if (!lstate.csv_reader) {
				// no more files - we are done
				return;
			}
			lstate.bytes_read = 0;
		} else {
			MultiFileReader::FinalizeChunk(bind_data.reader_bind, lstate.csv_reader->reader_data, output);
			break;
		}
	} while (true);
}

//===--------------------------------------------------------------------===//
// Read CSV Functions
//===--------------------------------------------------------------------===//
static unique_ptr<GlobalTableFunctionState> ReadCSVInitGlobal(ClientContext &context, TableFunctionInitInput &input) {
	auto &bind_data = input.bind_data->Cast<ReadCSVData>();

	// Create the temporary rejects table
	auto rejects_table = bind_data.options.rejects_table_name;
	if (!rejects_table.empty()) {
		CSVRejectsTable::GetOrCreate(context, rejects_table)->InitializeTable(context, bind_data);
	}
	if (bind_data.single_threaded) {
		return SingleThreadedCSVInit(context, input);
	} else {
		return ParallelCSVInitGlobal(context, input);
	}
}

unique_ptr<LocalTableFunctionState> ReadCSVInitLocal(ExecutionContext &context, TableFunctionInitInput &input,
                                                     GlobalTableFunctionState *global_state_p) {
	auto &csv_data = input.bind_data->Cast<ReadCSVData>();
	if (csv_data.single_threaded) {
		return SingleThreadedReadCSVInitLocal(context, input, global_state_p);
	} else {
		return ParallelReadCSVInitLocal(context, input, global_state_p);
	}
}

static void ReadCSVFunction(ClientContext &context, TableFunctionInput &data_p, DataChunk &output) {
	auto &bind_data = data_p.bind_data->Cast<ReadCSVData>();
	if (bind_data.single_threaded) {
		SingleThreadedCSVFunction(context, data_p, output);
	} else {
		ParallelReadCSVFunction(context, data_p, output);
	}
}

static idx_t CSVReaderGetBatchIndex(ClientContext &context, const FunctionData *bind_data_p,
                                    LocalTableFunctionState *local_state, GlobalTableFunctionState *global_state) {
	auto &bind_data = bind_data_p->Cast<ReadCSVData>();
	if (bind_data.single_threaded) {
		auto &data = local_state->Cast<SingleThreadedCSVLocalState>();
		return data.file_index;
	}
	auto &data = local_state->Cast<ParallelCSVLocalState>();
	return data.csv_reader->buffer->batch_index;
}

static void ReadCSVAddNamedParameters(TableFunction &table_function) {
	table_function.named_parameters["sep"] = LogicalType::VARCHAR;
	table_function.named_parameters["delim"] = LogicalType::VARCHAR;
	table_function.named_parameters["quote"] = LogicalType::VARCHAR;
	table_function.named_parameters["new_line"] = LogicalType::VARCHAR;
	table_function.named_parameters["escape"] = LogicalType::VARCHAR;
	table_function.named_parameters["nullstr"] = LogicalType::VARCHAR;
	table_function.named_parameters["columns"] = LogicalType::ANY;
	table_function.named_parameters["auto_type_candidates"] = LogicalType::ANY;
	table_function.named_parameters["header"] = LogicalType::BOOLEAN;
	table_function.named_parameters["auto_detect"] = LogicalType::BOOLEAN;
	table_function.named_parameters["sample_size"] = LogicalType::BIGINT;
	table_function.named_parameters["all_varchar"] = LogicalType::BOOLEAN;
	table_function.named_parameters["dateformat"] = LogicalType::VARCHAR;
	table_function.named_parameters["timestampformat"] = LogicalType::VARCHAR;
	table_function.named_parameters["normalize_names"] = LogicalType::BOOLEAN;
	table_function.named_parameters["compression"] = LogicalType::VARCHAR;
	table_function.named_parameters["skip"] = LogicalType::BIGINT;
	table_function.named_parameters["max_line_size"] = LogicalType::VARCHAR;
	table_function.named_parameters["maximum_line_size"] = LogicalType::VARCHAR;
	table_function.named_parameters["ignore_errors"] = LogicalType::BOOLEAN;
	table_function.named_parameters["rejects_table"] = LogicalType::VARCHAR;
	table_function.named_parameters["rejects_limit"] = LogicalType::BIGINT;
	table_function.named_parameters["rejects_recovery_columns"] = LogicalType::LIST(LogicalType::VARCHAR);
	table_function.named_parameters["buffer_size"] = LogicalType::UBIGINT;
	table_function.named_parameters["decimal_separator"] = LogicalType::VARCHAR;
	table_function.named_parameters["parallel"] = LogicalType::BOOLEAN;
	table_function.named_parameters["null_padding"] = LogicalType::BOOLEAN;
	table_function.named_parameters["allow_quoted_nulls"] = LogicalType::BOOLEAN;
	table_function.named_parameters["column_types"] = LogicalType::ANY;
	table_function.named_parameters["dtypes"] = LogicalType::ANY;
	table_function.named_parameters["types"] = LogicalType::ANY;
	table_function.named_parameters["names"] = LogicalType::LIST(LogicalType::VARCHAR);
	table_function.named_parameters["column_names"] = LogicalType::LIST(LogicalType::VARCHAR);
	MultiFileReader::AddParameters(table_function);
}

double CSVReaderProgress(ClientContext &context, const FunctionData *bind_data_p,
                         const GlobalTableFunctionState *global_state) {
	auto &bind_data = bind_data_p->Cast<ReadCSVData>();
	if (bind_data.single_threaded) {
		auto &data = global_state->Cast<SingleThreadedCSVState>();
		return data.GetProgress(bind_data);
	} else {
		auto &data = global_state->Cast<ParallelCSVGlobalState>();
		return data.GetProgress(bind_data);
	}
}

void CSVComplexFilterPushdown(ClientContext &context, LogicalGet &get, FunctionData *bind_data_p,
                              vector<unique_ptr<Expression>> &filters) {
	auto &data = bind_data_p->Cast<ReadCSVData>();
	auto reset_reader =
	    MultiFileReader::ComplexFilterPushdown(context, data.files, data.options.file_options, get, filters);
	if (reset_reader) {
		MultiFileReader::PruneReaders(data);
	}
}

unique_ptr<NodeStatistics> CSVReaderCardinality(ClientContext &context, const FunctionData *bind_data_p) {
	auto &bind_data = bind_data_p->Cast<ReadCSVData>();
	idx_t per_file_cardinality = 0;
	if (bind_data.buffer_manager && bind_data.buffer_manager->file_handle) {
		auto estimated_row_width = (bind_data.csv_types.size() * 5);
		per_file_cardinality = bind_data.buffer_manager->file_handle->FileSize() / estimated_row_width;
	} else {
		// determined through the scientific method as the average amount of rows in a CSV file
		per_file_cardinality = 42;
	}
	return make_uniq<NodeStatistics>(bind_data.files.size() * per_file_cardinality);
}

static void CSVReaderSerialize(Serializer &serializer, const optional_ptr<FunctionData> bind_data_p,
                               const TableFunction &function) {
	auto &bind_data = bind_data_p->Cast<ReadCSVData>();
	serializer.WriteProperty(100, "extra_info", function.extra_info);
	serializer.WriteProperty(101, "csv_data", &bind_data);
}

static unique_ptr<FunctionData> CSVReaderDeserialize(Deserializer &deserializer, TableFunction &function) {
	unique_ptr<ReadCSVData> result;
	deserializer.ReadProperty(100, "extra_info", function.extra_info);
	deserializer.ReadProperty(101, "csv_data", result);
	return std::move(result);
}

TableFunction ReadCSVTableFunction::GetFunction() {
	TableFunction read_csv("read_csv", {LogicalType::VARCHAR}, ReadCSVFunction, ReadCSVBind, ReadCSVInitGlobal,
	                       ReadCSVInitLocal);
	read_csv.table_scan_progress = CSVReaderProgress;
	read_csv.pushdown_complex_filter = CSVComplexFilterPushdown;
	read_csv.serialize = CSVReaderSerialize;
	read_csv.deserialize = CSVReaderDeserialize;
	read_csv.get_batch_index = CSVReaderGetBatchIndex;
	read_csv.cardinality = CSVReaderCardinality;
	read_csv.projection_pushdown = true;
	read_csv.ordinality_implemented = true;
	ReadCSVAddNamedParameters(read_csv);
	return read_csv;
}

TableFunction ReadCSVTableFunction::GetAutoFunction() {
	auto read_csv_auto = ReadCSVTableFunction::GetFunction();
	read_csv_auto.name = "read_csv_auto";
<<<<<<< HEAD
	read_csv_auto.bind = ReadCSVAutoBind;
	read_csv_auto.ordinality_implemented = true;
=======
	read_csv_auto.bind = ReadCSVBind;
>>>>>>> 0e01450c
	return read_csv_auto;
}

void ReadCSVTableFunction::RegisterFunction(BuiltinFunctions &set) {
	set.AddFunction(MultiFileReader::CreateFunctionSet(ReadCSVTableFunction::GetFunction()));
	set.AddFunction(MultiFileReader::CreateFunctionSet(ReadCSVTableFunction::GetAutoFunction()));
}

unique_ptr<TableRef> ReadCSVReplacement(ClientContext &context, const string &table_name, ReplacementScanData *data) {
	auto lower_name = StringUtil::Lower(table_name);
	// remove any compression
	if (StringUtil::EndsWith(lower_name, ".gz")) {
		lower_name = lower_name.substr(0, lower_name.size() - 3);
	} else if (StringUtil::EndsWith(lower_name, ".zst")) {
		if (!Catalog::TryAutoLoad(context, "parquet")) {
			throw MissingExtensionException("parquet extension is required for reading zst compressed file");
		}
		lower_name = lower_name.substr(0, lower_name.size() - 4);
	}
	if (!StringUtil::EndsWith(lower_name, ".csv") && !StringUtil::Contains(lower_name, ".csv?") &&
	    !StringUtil::EndsWith(lower_name, ".tsv") && !StringUtil::Contains(lower_name, ".tsv?")) {
		return nullptr;
	}
	auto table_function = make_uniq<TableFunctionRef>();
	vector<unique_ptr<ParsedExpression>> children;
	children.push_back(make_uniq<ConstantExpression>(Value(table_name)));
	table_function->function = make_uniq<FunctionExpression>("read_csv_auto", std::move(children));

	if (!FileSystem::HasGlob(table_name)) {
		auto &fs = FileSystem::GetFileSystem(context);
		table_function->alias = fs.ExtractBaseName(table_name);
	}

	return std::move(table_function);
}

void BuiltinFunctions::RegisterReadFunctions() {
	CSVCopyFunction::RegisterFunction(*this);
	ReadCSVTableFunction::RegisterFunction(*this);
	auto &config = DBConfig::GetConfig(*transaction.db);
	config.replacement_scans.emplace_back(ReadCSVReplacement);
}

} // namespace duckdb<|MERGE_RESOLUTION|>--- conflicted
+++ resolved
@@ -965,12 +965,8 @@
 TableFunction ReadCSVTableFunction::GetAutoFunction() {
 	auto read_csv_auto = ReadCSVTableFunction::GetFunction();
 	read_csv_auto.name = "read_csv_auto";
-<<<<<<< HEAD
-	read_csv_auto.bind = ReadCSVAutoBind;
+    read_csv_auto.bind = ReadCSVBind;
 	read_csv_auto.ordinality_implemented = true;
-=======
-	read_csv_auto.bind = ReadCSVBind;
->>>>>>> 0e01450c
 	return read_csv_auto;
 }
 
